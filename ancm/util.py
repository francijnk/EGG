import json
import torch
import operator
import numpy as np
from tabulate import tabulate
from torch.utils.data import Dataset, DataLoader
from collections import defaultdict

from typing import Optional

from egg.core.util import find_lengths, move_to, get_opts

from ancm.metrics import (
    # compute_conceptual_alignment,
    compute_max_rep,
    compute_redundancy_msg,
    compute_redundancy_smb,
    compute_redundancy_smb_adjusted,
    compute_accuracy2,
    compute_top_sim,
    compute_mi,
    # compute_posdis,
    # compute_bosdis,
)

common_opts = get_opts()


class ObjectDataset(Dataset):
    def __init__(self, obj_sets, labels, attributes=None, attribute_names=None):
        self.obj_sets = obj_sets
        self.labels = labels
        self.attributes = attributes
        self.attribute_names = attribute_names

    def __len__(self):
        return len(self.obj_sets)

    def __getitem__(self, idx):
        return self.obj_sets[idx], self.labels[idx], self.attributes[idx]


class DataHandler:
    def __init__(self, opts):
        self.data_path = opts.data_path
        self.batch_size = opts.batch_size
        self.shuffle_train_data = opts.no_shuffle

        self._n_features = None
        self.n_distractors = None

    @property
    def n_features(self):
        return self._n_features

    @n_features.setter
    def n_features(self, n_features):
        self._n_features = n_features

    def load_data(self, opts):
        data = np.load(self.data_path)
        train = data["train"], data["train_labels"], data["train_attributes"]
        val = data["valid"], data["valid_labels"], data["valid_attributes"]
        test = data["test"], data["test_labels"], data["test_attributes"]
        attribute_names = data["train_attributes"].dtype.names

        self._n_features = train[0].shape[-1]
        self.train_samples = train[0].shape[0]
        self.validation_samples = val[0].shape[0]
        self.test_samples = test[0].shape[0]
        self.n_distractors = train[0].shape[1] - 1

        opts.train_samples = self.train_samples
        opts.validation_samples = self.validation_samples
        opts.test_samples = self.test_samples
        opts.n_distractors = self.n_distractors
        opts.n_features = self.n_features

        train_dataset = ObjectDataset(*train, attribute_names)
        val_dataset = ObjectDataset(*val, attribute_names)
        test_dataset = ObjectDataset(*test, attribute_names)

        def _collate(batch):
            obj_sets, target_ids, obj_attributes = zip(*batch)
            bs = self.batch_size

            r_inputs, labels = np.vstack(np.expand_dims(obj_sets, 0)), np.array(target_ids)
            targets = r_inputs[np.arange(bs), labels]
            obj_attributes = np.vstack(obj_attributes)

            aux = {}
            for attr_name in obj_attributes.dtype.names:
                aux[attr_name] = torch.from_numpy(obj_attributes[attr_name]).float()

            return (
                torch.from_numpy(targets).float(),
                torch.from_numpy(labels).long(),
                torch.from_numpy(r_inputs).float(),
                aux,
            )

        train_dataloader = DataLoader(
            train_dataset,
            batch_size=self.batch_size,
            collate_fn=_collate,
            drop_last=True,
            shuffle=self.shuffle_train_data)
        val_dataloader = DataLoader(
            val_dataset,
            batch_size=self.batch_size,
            collate_fn=_collate,
            drop_last=True,
            shuffle=False)
        test_dataloader = DataLoader(
            test_dataset,
            batch_size=self.batch_size,
            collate_fn=_collate,
            drop_last=True,
            shuffle=False)

        if "train_eval" in data:
            if "train_eval_attributes" in data:
                train_eval = (
                    data["train_eval"],
                    data["train_eval_labels"],
                    data["train_eval_attributes"])
            else:
                train_eval = data["train_eval"], data["train_eval_labels"]
            train_eval_dataset = ObjectDataset(*train_eval)
            train_eval_dataloader = DataLoader(
                train_eval_dataset,
                batch_size=self.batch_size,
                collate_fn=_collate,
                drop_last=True,
                shuffle=False,
            )
        else:
            train_eval_dataloader = None

        return train_dataloader, val_dataloader, test_dataloader, train_eval_dataloader


def is_jsonable(x):
    try:
        json.dumps(x)
        return True
    except (TypeError, OverflowError):
        return False


def build_optimizer(game, opts):
    if opts.optimizer.lower() == 'RMSprop'.lower():
        optimizer = torch.optim.RMSprop
    elif opts.optimizer.lower() == 'Adam'.lower():
        optimizer = torch.optim.Adam
    else:
        raise ValueError('Optimizer must be either RMSprop or Adam')
    return optimizer([
        {"params": game.sender.parameters(), "lr": opts.sender_lr},
        {"params": game.receiver.parameters(), "lr": opts.receiver_lr},
    ])


class Dump:
    def __init__(self, sender_inputs, messages, receiver_inputs, receiver_outputs, labels, attributes):
<<<<<<< HEAD
        self.sender_inputs = sender_inputs
        self.messages = messages
        self.receiver_inputs = receiver_inputs
        self.receiver_outputs = receiver_outputs
        self.labels = labels

        n_distractors = receiver_inputs[0].size(0) - 1

        self.target_attributes = {
            k.strip('target_'): v for k, v in attributes.items()
            if not k.startswith('distr')}
        self.distractor_attributes = [
            {k.strip('distr_'): v for k, v in attributes.items()
             if k.startswith('distr') and int(k.strip('distr_')) == i}
            for i in range(n_distractors)]
=======
        self.sender_inputs = torch.stack(sender_inputs)
        self.messages = torch.stack(messages)
        self.receiver_inputs = torch.stack(receiver_inputs)
        self.receiver_outputs = torch.stack(receiver_outputs)
        self.labels = torch.stack(labels)
        self.target_attributes = {
            k.replace('target_', ''): v for k, v in attributes.items()
            if not k.startswith('distr')}
        self.distractor_attributes = [{k: v} for k, v in list(attributes.items())[1:]]

        if self.receiver_outputs.dim() == 3:
            self.lengths = find_lengths(self.messages.argmax(-1))
            self.receiver_outputs = torch.stack([
                receiver_output[self.lengths[i] - 1].argmax(-1)
                for i, receiver_output in enumerate(receiver_outputs)
            ])
        else:
            self.lengths = find_lengths(self.messages)
>>>>>>> b5d45fd1

    def __len__(self):
        return len(self.sender_inputs)

    def __iter__(self):
        for i in range(len(self)):
            yield (
                self.sender_inputs[i],
                self.messages[i, :self.lengths[i]],
                self.receiver_inputs[i],
                self.receiver_outputs[i],
                self.labels[i].int().item(),
                {
                    k: self.target_attributes[k][i].int().item()
                    for k in self.target_attributes
                },
                [
                    {k: attributes[k][i].int().item() for k in attributes}
                    for attributes in self.distractor_attributes
                ],
            )

    def get_tensors(self):
        # sender_inputs = torch.stack(self.sender_inputs)
        if self.messages.dim() == 3:
            messages = self.messages.argmax(-1)
        # messages = torch.cat(
        #     [messages, torch.zeros_like(messages[:, :1])], dim=-1)
        # receiver_inputs = torch.stack(
        #    self.receiver_inputs)
        #receiver_outputs = torch.stack(
        #    self.receiver_outputs)
        #labels = torch.stack(self.labels)
        target_attributes = [
            torch.stack(a_tensors)
            for a_tensors in self.target_attributes.values()]
        target_attributes = torch.cat(target_attributes, dim=-1)
        distractor_attributes = [
            [torch.stack(a_tensors) for a_tensors in attributes.values()]
            for attributes in self.distractor_attributes]
        distractor_attributes = [
            torch.cat(attributes, dim=-1)
            for attributes in distractor_attributes]

        attribute_names = list(self.target_attributes.keys())

        return self.sender_inputs, messages, self.receiver_inputs, \
            self.receiver_outputs, self.labels, target_attributes, \
            distractor_attributes, attribute_names


def dump_sender_receiver(
    game: torch.nn.Module,
    dataset: torch.utils.data.DataLoader,
    apply_noise: bool,
    max_len: int,
    vocab_size: int,
    device: Optional[torch.device] = None,
):
    """
    A tool to dump the interaction between Sender and Receiver
    :param game: A Game instance
    :param dataset: Dataset of inputs to be used when analyzing the communication
    :param apply_noise: whether noise should be applied
    :param max_entropy: needed to calculate redundancy of the message
    :param max_len: max message length
    :param device: device (e.g. 'cuda') to be used
    :return:
    """
    train_state = game.training
    game.eval()

    device = device if device is not None else common_opts.device

    sender_inputs, messages = [], []
    receiver_inputs, receiver_outputs = [], []
    labels, attributes = [], defaultdict(list)

    with torch.no_grad():
        for batch in dataset:
            sender_input = move_to(batch[0], device)
<<<<<<< HEAD
            receiver_input = move_to(batch[2], device)
=======
            sender_inputs.extend(sender_input)
            labels.extend(batch[1])
            receiver_input = move_to(batch[2], device)
            receiver_inputs.extend(receiver_input)
            for key, val in batch[3].items():
                attributes[key].extend(val)
>>>>>>> b5d45fd1

            message = game.sender(sender_input)
            message, log_prob, entropy = message

            if game.channel:  # Add noise to the message
                message = game.channel(message, apply_noise=apply_noise)
            messages.extend(message)

            output = game.receiver(message, receiver_input)
<<<<<<< HEAD
            output = output[0] if len(output) > 1 else output

            labels.extend(batch[1])
            for key, val in batch[3].items():
                attributes[key].extend(val)

            if message.dim() == 3:
                message = message.argmax(-1)

            # if isinstance(sender_input, list) or isinstance(sender_input, tuple):
            #     if sender_input[0].dim() == 3:
            #         sender_input = [item[:, 0] for item in sender_input]
            #     sender_inputs.extend(zip(*sender_input))
            # else:
            #     if sender_input.dim() == 3:
            #         sender_input = sender_input[:, 0]
            #     sender_inputs.extend(sender_input)

            # Each message ends with EOS
            lengths = find_lengths(message)
            for i in range(message.size(0)):
                messages.append(message[i, lengths[i]])
                receiver_outputs.append(output[i, ...])
=======
            output = output[0] if isinstance(output, tuple) else output
            receiver_outputs.extend(output)
>>>>>>> b5d45fd1

    game.train(mode=train_state)

    return Dump(sender_inputs, messages, receiver_inputs, receiver_outputs, labels, attributes)


def get_results_dict(dump, receiver, opts, unique_dict, noise=True):
    s_inp, msg, r_inp, r_out, labels, attr, distr_attr, attr_names \
        = dump.get_tensors()

<<<<<<< HEAD
    actual_vocab = set(int(s) for m in dump.messages for s in m.tolist())
=======
    receiver_vocab_size = opts.vocab_size if opts.channel != 'erasure' \
        or opts.error_prob == 0 else opts.vocab_size + 1
    actual_vocab = set(int(s) for m in msg for s in m.tolist())
>>>>>>> b5d45fd1

    # receiver_outputs = move_to(receiver_outputs, device)
    # labels = move_to(labels, device)

    channel, error_prob = (None, 0.) if not noise \
        else (opts.channel, opts.error_prob)

    results = {
        'accuracy': (r_out == labels).float().mean().item(),
        'accuracy2': compute_accuracy2(dump, receiver, opts),
        'unique_messages': len(torch.unique(msg, dim=0)),
        'unique_target_objects': len(unique_dict.keys()),
        'actual_vocab_size': len(actual_vocab),
        'redundancy_msg': compute_redundancy_msg(aux_msg),
        'redundancy_smb': compute_redundancy_smb(
            msg, opts.max_len, opts.vocab_size, channel, error_prob),
        'redundancy_smb_adj': compute_redundancy_smb_adjusted(
            msg, error_prob, error_prob, actual_vocab),
        'max_rep': compute_max_rep(msg).mean().item(),
        # posdis = compute_posdis(sender_inputs, messages)
        # bosdis = compute_bosdis(sender_inputs, messages, opts.vocab_size)
        # alignment = compute_conceptual_alignment(
        #     test_data, _receiver, _sender, device, opts.batch_size)
    }

    if opts.image_input:
<<<<<<< HEAD
        results['topographic_rho'] = compute_top_sim(aux_attr, aux_msg)
=======
        results['topographic_rho'] = compute_top_sim(attr, msg)
        results['posdis'] = compute_posdis(attr, msg)
        results['bosdis'] = compute_bosdis(attr, msg, receiver_vocab_size)
>>>>>>> b5d45fd1
    else:
        results['topographic_rho'] = compute_top_sim(s_inp, msg)
        results['topographic_rho_category'] = compute_top_sim(attr, msg)

    if opts.image_input:
        mi_attr_msg = compute_mi(attr, msg, False)
        results['entropy_msg'] = mi_attr_msg['entropy_msg']
        results['entropy_attr'] = mi_attr_msg['entropy_attr']
        results['entropy_attr_dim'] = {
            name: value for name, value
            in zip(attr_names, mi_attr_msg['entropy_attr_dim'])}
        results['mi_msg_attr_dim'] = {
            name: value for name, value
            in zip(attr_names, mi_attr_msg['mi_msg_attr_dim'])}
        results['vi_msg_attr_dim'] = {
            name: value for name, value
            in zip(attr_names, mi_attr_msg['vi_msg_attr_dim'])}
        results['vi_norm_msg_attr_dim'] = {
            name: value for name, value
            in zip(attr_names, mi_attr_msg['vi_norm_msg_attr_dim'])}
        results['is_msg_attr_dim'] = {
            name: value for name, value
            in zip(attr_names, mi_attr_msg['is_msg_attr_dim'])}
    else:
<<<<<<< HEAD
        mi_inp_msg = compute_mi(s_inp, msg, True)
        results['entropy_msg'] = mi_inp_msg['entropy_msg']
        results['entropy_inp'] = mi_inp_msg['entropy_attr']
        results['mi_msg_inp'] = mi_inp_msg['mi_msg_attr']
    mi_cat_msg = compute_mi(attr, msg, False)
    results['entropy_cat'] = mi_cat_msg['entropy_attr']
    results['mi_msg_cat'] = mi_cat_msg['mi_msg_attr']
=======
        unique_objects, categorized_input = torch.unique(
            s_inp, return_inverse=True, dim=0)
        if len(unique_objects) < 200:  # test
            categorized_input = categorized_input.unsqueeze(-1).to(torch.float)
            mi_inp_msg = compute_mi(msg, categorized_input)
            results['entropy_msg'] = mi_inp_msg['entropy_msg']
            results['entropy_inp'] = mi_inp_msg['entropy_attr']
            results['mi_msg_inp'] = mi_inp_msg['mi_msg_attr']
            results['vi_msg_inp'] = mi_inp_msg['vi_msg_attr']
            results['vi_norm_msg_inp'] = mi_inp_msg['vi_norm_msg_attr']
            results['is_msg_inp'] = mi_inp_msg['vi_msg_attr']
        else:  # train
            results['entropy_msg'] = None  # mi_inp_msg['entropy_msg']
            results['entropy_inp'] = None  # mi_inp_msg['entropy_attr']
            results['mi_msg_inp'] = None  # mi_inp_msg['mi_msg_attr']
            results['vi_msg_inp'] = None  # mi_inp_msg['vi_msg_attr']
            results['vi_norm_msg_inp'] = None  # mi_inp_msg['vi_norm_msg_attr']
            results['is_msg_inp'] = None  # mi_inp_msg['vi_msg_attr']
        mi_cat_msg = compute_mi(msg, attr)
        results['entropy_cat'] = mi_cat_msg['entropy_attr']
        results['mi_msg_cat'] = mi_cat_msg['mi_msg_attr']
        results['vi_msg_cat'] = mi_cat_msg['vi_msg_attr']
        results['vi_norm_msg_cat'] = mi_cat_msg['vi_norm_msg_attr']
        results['is_msg_cat'] = mi_cat_msg['vi_msg_attr']
>>>>>>> b5d45fd1

    return results


def evaluate(game, opts, dataloader, device, aux_dataloader=None):
    results, messages = defaultdict(dict), []
    message_counts = defaultdict(lambda: defaultdict(int))

    apply_noise = opts.error_prob > 0. and opts.channel is not None
    receiver = game.receiver

    if opts.channel == 'erasure' and opts.error_prob != 0:
        receiver_vocab_size = opts.vocab_size + 1
    else:
        receiver_vocab_size = opts.vocab_size

    dump = dump_sender_receiver(
        game, dataloader, apply_noise=apply_noise, max_len=opts.max_len,
        vocab_size=receiver_vocab_size, device=device)

    if aux_dataloader is not None:
        aux_dump = dump_sender_receiver(
            game, aux_dataloader, apply_noise=apply_noise,
            variable_length=True, max_len=opts.max_len,
            vocab_size=receiver_vocab_size,
            device=device)
    else:
        aux_dataloader = dataloader
        aux_dump = dump

    # Unique targets
    unique_dict = defaultdict(int)
    if opts.image_input:
        for _, _, _, _, _, elem, _ in aux_dump.target_attributes:
            target = ','.join([str(int(v)) for v in elem.values()])
            unique_dict[target] += 1
    else:
        for s_inp in aux_dump.sender_inputs:
            target = ','.join([
                str(int(x)) for x in s_inp.nonzero().squeeze().tolist()])
            unique_dict[target] += 1

    # Evaluation in the same setting as during training
    output_key = 'noise' if apply_noise else 'no_noise'
    results[output_key] = get_results_dict(
        dump, receiver, opts, unique_dict,
        noise=apply_noise, aux_dump=aux_dump)

    for s_inp, msg, r_inp, r_out, label, t_attr, d_attr in aux_dump:
        if opts.image_input:
            # For the Obverter dataset, we save object features rather than
            # images (color, shape, position, rotation)
            target_vec = ','.join([attr for attr in t_attr.values()])
            candidate_vex = [
                ','.join([attr for attr in attr_dict.values()])
                for attr_dict in d_attr]
            message = ','.join([str(x) for x in msg.tolist()])
            message_log = {
                'target_obj': target_vec,
                'candidate_objs': candidate_vex,
                'message': message,
                'message-no-noise': None,
                'label': label}

        else:
            # VISA concepts are sparse binary tensors, hence we represent each
            # object as a set of features that it does have
            target_vec = ','.join([
                str(x) for x in s_inp.nonzero().squeeze().tolist()])
            candidate_vex = [
                ','.join([
                    str(x) for x in candidate.nonzero().squeeze().tolist()])
                for candidate in r_inp]
            message = ','.join([str(x) for x in msg.tolist()])
            message_log = {
                'target_obj': target_vec,
                'candidate_objs': candidate_vex,
                'message': message,
                'message-no-noise': None,
                'label': label,
                'target_attributes': t_attr,
                'distractor_attributes': d_attr}

        messages.append(message_log)
        message_counts[output_key][message] += 1

    # If we applied noise during training, disable it and evaluate again
    if apply_noise:
        dump_nn = dump_sender_receiver(
            game, aux_dataloader, apply_noise=False,
            variable_length=True, max_len=opts.max_len,
            vocab_size=opts.vocab_size,
            device=device)

        if aux_dataloader is not None:
            aux_dump = dump_sender_receiver(
                game, aux_dataloader, apply_noise=False,
                variable_length=True, max_len=opts.max_len,
                vocab_size=receiver_vocab_size,
                device=device)
        else:
            aux_dump = dump

        results['no_noise'] = get_results_dict(
            dump_nn, receiver, opts, unique_dict, False, aux_dump)

        # Iterating through Dump without noise
        for i, (s_inp, msg, r_inp, _, _, _, _) in enumerate(dump_nn):
            if opts.image_input:  # Obverter
                target_vec = ','.join([attr for attr in t_attr.values()])
                candidate_vex = [
                    ','.join([attr for attr in attr_dict.values()])
                    for attr_dict in d_attr]
                message = ','.join([str(x) for x in msg.tolist()])

            else:  # VISA
                target_vec = ','.join([
                    str(x) for x in s_inp.nonzero().squeeze().tolist()])
                candidate_vex = [
                    ','.join([
                        str(x) for x in candidate.nonzero().squeeze().tolist()])
                    for candidate in r_inp]
                message = ','.join([str(x) for x in msg.tolist()])

            message_log = messages[i]
            assert message_log['target_obj'] == target_vec
            assert message_log['candidate_objs'] == candidate_vex

            message_log['message-no-noise'] = message
            message_counts['no_noise'][message] += 1

    for key in message_counts:
        message_counts[key] = sorted(
            message_counts[key].items(),
            key=operator.itemgetter(1),
            reverse=True)

    return results, messages, message_counts


def print_training_results(output_dict):
    def _format(value):
        if value is None:
            return '–'
        elif isinstance(value, int):
            return value
        elif isinstance(value, float):
            return f'{value:.2f}'
        elif isinstance(value, dict):
            values = [f'{k}: {_format(v)}' for k, v in value.items()]
            return '\n'.join(values)
        else:
            return value

    flattened_dict = {
        ' '.join((key1, key3)): value3
        for key1, value1 in output_dict.items()
        for key2, value2 in value1.items()
        if key2 == 'results'
        for key3, value3 in value2.items()
    }
    header = ['metric'] + list(flattened_dict.keys())
    metrics = list(list(flattened_dict.values())[0].keys())
    values = [metrics] + [
        [_format(v) for v in col.values()]
        for col in flattened_dict.values()]
    table_dict = {h: v for h, v in zip(header, values)}
    print(tabulate(
        table_dict,
        headers='keys',
        tablefmt='rst',
        maxcolwidths=[24] * len(header),
    ))


def crop_messages(interaction):
    """
    Given an Interaction object, removes non EOS symbols after the first EOS.
    Used to trim EOSed symbols on validation.
    """
    if interaction.message.dim() == 2:
        assert interaction.message_length is not None
        size = interaction.message.shape
        not_eosed = (
            torch.unsqueeze(
                torch.arange(0, size[1]), dim=0
            ).expand(size[:2]).to(interaction.message.device)
            < torch.unsqueeze(
                interaction.message_length - 1, dim=-1
            ).expand(size[:2])
        )
        interaction.message = torch.where(not_eosed, interaction.message, 0.)

    if interaction.message.dim() == 3:
        message = interaction.message.argmax(-1)
        lengths = find_lengths(message).unsqueeze(-1).expand(message.size())
        positions = torch.arange(
            message.size(1)).unsqueeze(0).expand(message.size())

        nonzero_ids = message.nonzero()
        nonzero_chunks = nonzero_ids.t().chunk(chunks=2)
        nonzero_chunks = message.nonzero(as_tuple=True)
        targets = (positions[nonzero_chunks] > lengths[nonzero_chunks] - 1)
        targets = targets.squeeze()
        target_ids = nonzero_ids[targets]

        # if no targets are found, the dimension is 3
        if target_ids.dim() == 2:
            target_chunks = target_ids.t().chunk(chunks=3)
            replacement_probs = torch.zeros_like(interaction.message[0, 0])
            replacement_probs[0] = 1.
            interaction.message[target_chunks] = replacement_probs<|MERGE_RESOLUTION|>--- conflicted
+++ resolved
@@ -163,23 +163,6 @@
 
 class Dump:
     def __init__(self, sender_inputs, messages, receiver_inputs, receiver_outputs, labels, attributes):
-<<<<<<< HEAD
-        self.sender_inputs = sender_inputs
-        self.messages = messages
-        self.receiver_inputs = receiver_inputs
-        self.receiver_outputs = receiver_outputs
-        self.labels = labels
-
-        n_distractors = receiver_inputs[0].size(0) - 1
-
-        self.target_attributes = {
-            k.strip('target_'): v for k, v in attributes.items()
-            if not k.startswith('distr')}
-        self.distractor_attributes = [
-            {k.strip('distr_'): v for k, v in attributes.items()
-             if k.startswith('distr') and int(k.strip('distr_')) == i}
-            for i in range(n_distractors)]
-=======
         self.sender_inputs = torch.stack(sender_inputs)
         self.messages = torch.stack(messages)
         self.receiver_inputs = torch.stack(receiver_inputs)
@@ -198,7 +181,6 @@
             ])
         else:
             self.lengths = find_lengths(self.messages)
->>>>>>> b5d45fd1
 
     def __len__(self):
         return len(self.sender_inputs)
@@ -280,16 +262,12 @@
     with torch.no_grad():
         for batch in dataset:
             sender_input = move_to(batch[0], device)
-<<<<<<< HEAD
-            receiver_input = move_to(batch[2], device)
-=======
             sender_inputs.extend(sender_input)
             labels.extend(batch[1])
             receiver_input = move_to(batch[2], device)
             receiver_inputs.extend(receiver_input)
             for key, val in batch[3].items():
                 attributes[key].extend(val)
->>>>>>> b5d45fd1
 
             message = game.sender(sender_input)
             message, log_prob, entropy = message
@@ -299,34 +277,8 @@
             messages.extend(message)
 
             output = game.receiver(message, receiver_input)
-<<<<<<< HEAD
-            output = output[0] if len(output) > 1 else output
-
-            labels.extend(batch[1])
-            for key, val in batch[3].items():
-                attributes[key].extend(val)
-
-            if message.dim() == 3:
-                message = message.argmax(-1)
-
-            # if isinstance(sender_input, list) or isinstance(sender_input, tuple):
-            #     if sender_input[0].dim() == 3:
-            #         sender_input = [item[:, 0] for item in sender_input]
-            #     sender_inputs.extend(zip(*sender_input))
-            # else:
-            #     if sender_input.dim() == 3:
-            #         sender_input = sender_input[:, 0]
-            #     sender_inputs.extend(sender_input)
-
-            # Each message ends with EOS
-            lengths = find_lengths(message)
-            for i in range(message.size(0)):
-                messages.append(message[i, lengths[i]])
-                receiver_outputs.append(output[i, ...])
-=======
             output = output[0] if isinstance(output, tuple) else output
             receiver_outputs.extend(output)
->>>>>>> b5d45fd1
 
     game.train(mode=train_state)
 
@@ -337,13 +289,9 @@
     s_inp, msg, r_inp, r_out, labels, attr, distr_attr, attr_names \
         = dump.get_tensors()
 
-<<<<<<< HEAD
-    actual_vocab = set(int(s) for m in dump.messages for s in m.tolist())
-=======
     receiver_vocab_size = opts.vocab_size if opts.channel != 'erasure' \
         or opts.error_prob == 0 else opts.vocab_size + 1
     actual_vocab = set(int(s) for m in msg for s in m.tolist())
->>>>>>> b5d45fd1
 
     # receiver_outputs = move_to(receiver_outputs, device)
     # labels = move_to(labels, device)
@@ -370,13 +318,9 @@
     }
 
     if opts.image_input:
-<<<<<<< HEAD
-        results['topographic_rho'] = compute_top_sim(aux_attr, aux_msg)
-=======
         results['topographic_rho'] = compute_top_sim(attr, msg)
         results['posdis'] = compute_posdis(attr, msg)
         results['bosdis'] = compute_bosdis(attr, msg, receiver_vocab_size)
->>>>>>> b5d45fd1
     else:
         results['topographic_rho'] = compute_top_sim(s_inp, msg)
         results['topographic_rho_category'] = compute_top_sim(attr, msg)
@@ -401,15 +345,6 @@
             name: value for name, value
             in zip(attr_names, mi_attr_msg['is_msg_attr_dim'])}
     else:
-<<<<<<< HEAD
-        mi_inp_msg = compute_mi(s_inp, msg, True)
-        results['entropy_msg'] = mi_inp_msg['entropy_msg']
-        results['entropy_inp'] = mi_inp_msg['entropy_attr']
-        results['mi_msg_inp'] = mi_inp_msg['mi_msg_attr']
-    mi_cat_msg = compute_mi(attr, msg, False)
-    results['entropy_cat'] = mi_cat_msg['entropy_attr']
-    results['mi_msg_cat'] = mi_cat_msg['mi_msg_attr']
-=======
         unique_objects, categorized_input = torch.unique(
             s_inp, return_inverse=True, dim=0)
         if len(unique_objects) < 200:  # test
@@ -434,7 +369,6 @@
         results['vi_msg_cat'] = mi_cat_msg['vi_msg_attr']
         results['vi_norm_msg_cat'] = mi_cat_msg['vi_norm_msg_attr']
         results['is_msg_cat'] = mi_cat_msg['vi_msg_attr']
->>>>>>> b5d45fd1
 
     return results
 
