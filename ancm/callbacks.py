--- conflicted
+++ resolved
@@ -381,17 +381,6 @@
                 aux_attributes, message,
                 categorize_objects=False, results_per_dim=False)
             logs.aux['H_msg'] = mi_attr['entropy_msg']
-<<<<<<< HEAD
-            logs.aux['MI_attr'] = mi_attr['mi_msg_attr']
-            logs.aux['H_attr'] = mi_attr['entropy_attr']
-        else:
-            mi_inp = compute_mi(
-                logs.sender_input, message,
-                categorize_objects=True, results_per_dim=False)
-            mi_cat = compute_mi(
-                aux_attributes, message,
-                categorize_objects=False, results_per_dim=False)
-=======
             # logs.aux['H_attr'] = mi_attr['entropy_attr']
             for i, key in enumerate(aux_attribute_keys):
                 k = key.replace('target_', '')
@@ -405,14 +394,9 @@
             categorized_input = categorized_input.unsqueeze(-1).to(torch.float)
             mi_inp = compute_mi(messages, categorized_input)
             mi_cat = compute_mi(messages, aux_attributes)
->>>>>>> b5d45fd1
             logs.aux['H_msg'] = mi_cat['entropy_msg']
             logs.aux['H_inp'] = mi_inp['entropy_attr']
             logs.aux['MI_inp'] = mi_inp['mi_msg_attr']
-<<<<<<< HEAD
-            logs.aux['H_cat'] = mi_cat['entropy_attr']
-            logs.aux['MI_cat'] = mi_cat['mi_msg_attr']
-=======
             logs.aux['VI_inp'] = mi_inp['vi_msg_attr']
             logs.aux['VInorm_inp'] = mi_inp['vi_norm_msg_attr']
             logs.aux['IS_inp'] = mi_inp['is_msg_attr']
@@ -420,7 +404,6 @@
             logs.aux['VI_cat'] = mi_cat['vi_msg_attr']
             logs.aux['VInorm_cat'] = mi_cat['vi_norm_msg_attr']
             logs.aux['IS_cat'] = mi_cat['is_msg_attr']
->>>>>>> b5d45fd1
 
         # redundancy
         logs.aux['max_rep'] = compute_max_rep(message)
@@ -472,17 +455,6 @@
                 aux_attributes, message,
                 categorize_objects=False, results_per_dim=False)
             logs.aux['H_msg'] = mi_attr['entropy_msg']
-<<<<<<< HEAD
-            logs.aux['MI_attr'] = mi_attr['mi_msg_attr']
-            logs.aux['H_attr'] = mi_attr['entropy_attr']
-        else:
-            mi_inp = compute_mi(
-                logs.sender_input, message,
-                categorize_objects=True, results_per_dim=False)
-            mi_cat = compute_mi(
-                aux_attributes, message,
-                categorize_objects=False, results_per_dim=False)
-=======
             # logs.aux['H_attr'] = mi_attr['entropy_attr']
             for i, key in enumerate(aux_attribute_keys):
                 k = key.replace('target_', '')
@@ -497,14 +469,9 @@
             categorized_input = categorized_input.unsqueeze(-1).to(torch.float)
             mi_inp = compute_mi(messages, categorized_input)
             mi_cat = compute_mi(messages, aux_attributes)
->>>>>>> b5d45fd1
             logs.aux['H_msg'] = mi_cat['entropy_msg']
             logs.aux['H_inp'] = mi_inp['entropy_attr']
             logs.aux['MI_inp'] = mi_inp['mi_msg_attr']
-<<<<<<< HEAD
-            logs.aux['H_cat'] = mi_cat['entropy_attr']
-            logs.aux['MI_cat'] = mi_cat['mi_msg_attr']
-=======
             logs.aux['VI_inp'] = mi_inp['vi_msg_attr']
             logs.aux['VInorm_inp'] = mi_inp['vi_norm_msg_attr']
             logs.aux['IS_inp'] = mi_inp['is_msg_attr']
@@ -512,7 +479,6 @@
             logs.aux['VI_cat'] = mi_cat['vi_msg_attr']
             logs.aux['VInorm_cat'] = mi_cat['vi_norm_msg_attr']
             logs.aux['IS_cat'] = mi_cat['is_msg_attr']
->>>>>>> b5d45fd1
 
         # logs.aux['ent_msg'] = sequence_entropy(message)
         # if self.image_input:
@@ -579,17 +545,12 @@
                 aux_attributes, message,
                 categorize_objects=False, results_per_dim=False)
             logs.aux['H_msg'] = mi_attr['entropy_msg']
-<<<<<<< HEAD
-            logs.aux['MI_attr'] = mi_attr['mi_msg_attr']
-            logs.aux['H_attr'] = mi_attr['entropy_attr']
-=======
             for i, key in enumerate(aux_attribute_keys):
                 k = key.replace('target_', '')
                 logs.aux[f'MI_{k}'] = mi_attr['mi_msg_attr_dim'][i]
                 logs.aux[f'VI_{k}'] = mi_attr['vi_msg_attr_dim'][i]
                 logs.aux[f'VInorm_{k}'] = mi_attr['vi_norm_msg_attr_dim'][i]
                 logs.aux[f'IS_{k}'] = mi_attr['is_msg_attr_dim'][i]
->>>>>>> b5d45fd1
         else:
             # mi_inp = compute_mi_input_msgs(
             #     logs.sender_input, message,
@@ -598,12 +559,6 @@
                 aux_attributes, message,
                 categorize_objects=False, results_per_dim=False)
             logs.aux['H_msg'] = mi_cat['entropy_msg']
-<<<<<<< HEAD
-            logs.aux['H_inp'] = None  # mi_inp['mi_msg_inp']
-            logs.aux['MI_inp'] = None  # mi_inp['entropy_inp']
-            logs.aux['H_cat'] = mi_cat['entropy_attr']
-            logs.aux['MI_cat'] = mi_cat['mi_msg_attr']
-=======
             logs.aux['MI_inp'] = None
             logs.aux['VI_inp'] = None
             logs.aux['IS_inp'] = None
@@ -612,7 +567,6 @@
             logs.aux['VI_cat'] = mi_cat['vi_msg_attr']
             logs.aux['VInorm_cat'] = mi_cat['vi_norm_msg_attr']
             logs.aux['IS_cat'] = mi_cat['is_msg_attr']
->>>>>>> b5d45fd1
 
         # redundancy
         logs.aux['max_rep'] = compute_max_rep(message)
