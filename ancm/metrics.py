--- conflicted
+++ resolved
@@ -466,8 +466,6 @@
     sender_inputs = torch.stack(sender_inputs) \
         if isinstance(sender_inputs, list) else sender_inputs
 
-<<<<<<< HEAD
-=======
     print(obj_tensor.dim())
     # handling the compare variant
     if obj_tensor.dim() == 3:
@@ -479,7 +477,6 @@
         n_samples = obj_tensor.size(0)
         obj_tensor = obj_tensor.reshape(n_samples, -1)
 
->>>>>>> e8f33115
     messages = [
         [s.int().item() for s in msg if s > 0] + [0]
         for msg in messages]
