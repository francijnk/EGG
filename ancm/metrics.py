import math
import torch
import numpy as np
from egg.core.util import find_lengths
from scipy.optimize import minimize_scalar
from pyitlib.discrete_random_variable import entropy, entropy_joint
from sklearn.metrics.pairwise import cosine_similarity
from Levenshtein import distance  # , ratio
from scipy.stats import pearsonr, spearmanr
from collections import defaultdict
from torch.utils.data import Dataset
from itertools import combinations

from typing import List, Optional, Iterable

# from ancm.util import CustomDataset


class CustomDataset(Dataset):
    def __init__(self, messages, receiver_inputs):
        """
        Args:
            messages (torch.Tensor): Tensor of shape (N, 5), where N is the number of samples.
            receiver_inputs (torch.Tensor): Tensor of shape (N, 5, 8).
        """
        assert len(messages) == len(receiver_inputs), \
            "Messages and receiver_inputs must have the same number of samples."
        self.messages = messages
        self.receiver_inputs = receiver_inputs

    def __len__(self):
        return len(self.messages)

    def __getitem__(self, idx):
        return self.messages[idx], self.receiver_inputs[idx]


# Entropy, Mutual information
def binary_entropy(p: float):
    if p == 0. or p == 1.:
        return 0.
    return -p * math.log(p, 2) - (1 - p) * math.log(1 - p, 2)


def tensor_entropy(tensor: torch.Tensor):
    """
    Computes entropy using a James-Stein estimator.
    If the tensor has more than one dimension, each tensors indexed by the 1st
    dimension is treated as one of the elements to apply the operation upon.
    """
    if tensor.dim() == 0:
        return 0.
    elif tensor.dim() == 1:
        values = tensor
    else:
        _, values = torch.unique(tensor, return_inverse=True, dim=0)

    alphabet = np.unique(values.numpy())
    H = entropy(values.numpy(), estimator='JAMES-STEIN', Alphabet_X=alphabet)
    return H.item()


def sequence_entropy(
        sequences: torch.Tensor,
        vocab_size: Optional[int] = None,
        length: Optional[int] = None,
        alphabet: Optional[List[float]] = None):
    """
    Computes entropy of the sequences, where each symbol is treated as a
    distinct random variable. The entropy is approximated from the sample of
    using the James-Stein formula. If any of the vocab_size, length or alphabet
    parameters is specified, the function assumes that the sequences are
    messages. In case length is provided, it is assumed that all messages have
    the requested length (excluding EOS).
    """

<<<<<<< HEAD
    # handle arbitrary sequences
    if vocab_size is None and alphabet is None:
        alphabet = torch.nn.utils.rnn.pad_sequence([
            torch.unique(sequences[..., i])
            for i in range(sequences.shape[-1])], padding_value=-1).t()
        if sequences.dim() == 1:
            sequences = sequences.unsqueeze(0)
        return entropy_joint(
            sequences.t().numpy(), estimator='JAMES-STEIN', Alphabet_X=alphabet.numpy())
=======
        return alphabet#.to(torch.float)
>>>>>>> b5d45fd1

    # handle messages
    if alphabet is None:
        non_eos_alphabet = [i + 1 for i in range(vocab_size - 1)]
    else:
        non_eos_alphabet = [s for s in alphabet if s > 0] + [-1] * (vocab_size - len(alphabet) - 1)

    # compute entropy assuming the message length provided (excluding EOS)
    if length is not None:
        alphabet_smb = (
            [[-1] + non_eos_alphabet] * length
            + [[0] + [-1] * len(non_eos_alphabet)] * (sequences.size(1) - length))
        entropy = entropy_joint(
            sequences.t().numpy(), estimator='JAMES-STEIN', Alphabet_X=alphabet_smb)

<<<<<<< HEAD
    # handle messages of any permissible length
    else:
        max_len = find_lengths(sequences).max() - 1
        alphabet_smb = (
            [[0] + non_eos_alphabet] * max_len
            + [[0] + [-1] * (vocab_size - 1)] * (sequences.size(1) - max_len))
        entropy = entropy_joint(
            sequences.t().numpy(), estimator='JAMES-STEIN', Alphabet_X=alphabet_smb)
=======
    return torch.tensor(alphabet)#.to(torch.float)
>>>>>>> b5d45fd1

    return entropy.item()


def mutual_info(x: torch.Tensor, y: torch.Tensor):  # , categorize_y: bool = False):
    """
    Given a two tensors of equal length, representing two random variables,
    computes mutual information between them. In case x is two dimensional, its
    entropy will be computed as joint entropy of the 2nd dimension, and the
    value returned will be an estimate of I(X1, X2, ..., Xm; Y).

    Otherwise, if x is 1 dimensional, an estimate of I(X; Y) is returned.

    In case a multi-dimensional tensor is passed as y, all dimensions except
    for the first one will be categorized.
    """
    assert len(x) == len(y)

    x = x if x.dim() > 1 else x.unsqueeze(dim=1)
    y = y if y.dim() > 1 else y.unsqueeze(dim=1)

    if False:  # categorize_y:
        _, counts = torch.unique(y, return_counts=True, dim=0)
        _y = []
        for i, count in enumerate(counts):
            _y.append(torch.tensor([i] * count), dtype=torch.int)
        y = torch.cat(_y, dim=-1).unsqueeze(1)

<<<<<<< HEAD
    xy = torch.cat([x, y], dim=-1)

    H_x = sequence_entropy(x) if x.dim() == 2 else tensor_entropy(x)
    H_y = sequence_entropy(y) if y.dim() == 2 else tensor_entropy(x)
    H_xy = sequence_entropy(xy)
=======
    # single_dim_x = len(x) == len(x.view(-1))

    x = x if x.dim() == 2 else x.unsqueeze(-1)
    y = y if y.dim() == 2 else y.unsqueeze(-1)
    xy = torch.cat([x, y], dim=-1)

    alphabet_x = build_alphabet(x) if alphabet_x is None else alphabet_x
    alphabet_y = build_alphabet(y, True)

    # ensure symbol sets are disjoint
    alphabet_y += alphabet_x.max() + 1.
    y += alphabet_x.max() + 1.
    xy[:, -1] += alphabet_x.max() + 1.

    # pad both alphabets with the fill value
    padded_alphabet_x = torch.cat([
        alphabet_x,
        torch.ones(alphabet_x.size(0), alphabet_y.size(1)) * -1], dim=1)
    padded_alphabet_y = torch.cat([
        torch.ones(alphabet_y.size(0), alphabet_x.size(1)) * -1,
        alphabet_y], dim=1)
    alphabet_xy = torch.cat((padded_alphabet_x, padded_alphabet_y))
>>>>>>> b5d45fd1

    mi = (H_x + H_y - H_xy).item()
    mi = max(0., mi)  # estimated entropy is biased and in come cases could result in negative MI
    return mi


def compute_mi(
        object_attributes: torch.Tensor,
        messages: torch.Tensor,
        categorize_objects: bool = False,
        results_per_dim: bool = True):
    """
    Computes multiple information-theoretic metrics: message entropy, input entropy,
    mutual information between messages and target objects, entropy of each input
    dimension and mutual information between each input dimension and messages.
    """

<<<<<<< HEAD
    if categorize_objects:
        _, attributes = torch.unique(object_attributes, return_inverse=True, dim=0)
    else:
        attributes = object_attributes

    output_dict = {
        'entropy_msg': sequence_entropy(messages),
        'entropy_attr': (
            sequence_entropy(attributes)
            if attributes.dim() > 1 else tensor_entropy(attributes)),
        'mi_msg_attr': mutual_info(messages, attributes),
    }

    # categorize objects - make sure the size is (*, 1)
    if results_per_dim and attributes.dim() > 1:
        output_dict.update({
            'entropy_attr_dim': [
                tensor_entropy(attributes[:, i])
                for i in range(attributes.size(-1))],
            'mi_msg_attr_dim': [
                mutual_info(messages, attributes[:, i])
                for i in range(attributes.size(-1))],
        })

    return output_dict
=======
    alphabet = build_alphabet(messages)

    if attributes.size(1) == 1:
        entropy_msg = sequence_entropy(messages, alphabet)
        entropy_attr = tensor_entropy(attributes)
        mi_msg_attr, entropy_msg_attr = mutual_info(messages, attributes, alphabet)
        vi_msg_attr = 2 * entropy_msg_attr - entropy_msg - entropy_attr
        vi_norm_msg_attr = 1. - mi_msg_attr / entropy_msg_attr

        return {
            'entropy_msg': entropy_msg,
            'entropy_attr': entropy_attr,
            'mi_msg_attr': mi_msg_attr,
            'vi_msg_attr': vi_msg_attr,
            'vi_norm_msg_attr': vi_norm_msg_attr,
            'is_msg_attr': 1 - vi_norm_msg_attr,
        }

    else:  # return values per attribute dimension instead
        entropy_msg = sequence_entropy(messages, alphabet)
        entropy_attr = sequence_entropy(attributes)
        entropy_attr_dim = [
            tensor_entropy(attributes[:, i])
            for i in range(attributes.size(-1))]
        mi_msg_attr_dim, entropy_msg_attr_dim = list(zip(*[
            mutual_info(messages, attributes[:, i], alphabet)
            for i in range(attributes.size(-1))]))
        vi_msg_attr_dim = [
            2 * entropy_msg_attr - entropy_msg - entropy_attr
            for entropy_attr, entropy_msg_attr
            in zip(entropy_attr_dim, entropy_msg_attr_dim)]
        vi_norm_msg_attr_dim = [
            1. - mi_msg_attr / entropy_msg_attr
            for mi_msg_attr, entropy_msg_attr
            in zip(mi_msg_attr_dim, entropy_msg_attr_dim)]
        is_msg_attr_dim = [
            mi_msg_attr / entropy_msg_attr
            for mi_msg_attr, entropy_msg_attr
            in zip(mi_msg_attr_dim, entropy_msg_attr_dim)]

        return {
            'entropy_msg': entropy_msg,
            'entropy_attr': entropy_attr,
            'entropy_attr_dim': entropy_attr_dim,
            'mi_msg_attr_dim': mi_msg_attr_dim,
            'vi_msg_attr_dim': vi_msg_attr_dim,
            'vi_norm_msg_attr_dim': vi_norm_msg_attr_dim,
            'is_msg_attr_dim': is_msg_attr_dim,
        }
>>>>>>> b5d45fd1


def compute_conceptual_alignment(
        dataloader: torch.utils.data.DataLoader,
        sender: torch.nn.Module,
        receiver: torch.nn.Module,
        device: torch.device,
        bs: int):
    """
    Computes speaker-listener alignment.
    """
    all_features = dataloader.dataset.obj_sets
    targets = dataloader.dataset.labels
    obj_features = np.unique(all_features[:, targets[0], :], axis=0)
    obj_features = torch.tensor(obj_features, dtype=torch.float).to(device)

    n_batches = math.ceil(obj_features.size()[0] / bs)
    sender_embeddings, receiver_embeddings = None, None

    for batch in [obj_features[bs * y:bs * (y + 1), :] for y in range(n_batches)]:
        with torch.no_grad():
            b_sender_embeddings = sender.fc1(batch).tanh().cpu().numpy()
            b_receiver_embeddings = receiver.fc1(batch).tanh().cpu().numpy()
            if sender_embeddings is None:
                sender_embeddings = b_sender_embeddings
                receiver_embeddings = b_receiver_embeddings
            else:
                sender_embeddings = np.concatenate((sender_embeddings, b_sender_embeddings))
                receiver_embeddings = np.concatenate((receiver_embeddings, b_receiver_embeddings))

    sender_sims = cosine_similarity(sender_embeddings)
    receiver_sims = cosine_similarity(receiver_embeddings)
    r = pearsonr(sender_sims.ravel(), receiver_sims.ravel())
    return r.statistic


# Redundancy
def compute_max_rep(messages: torch.Tensor):
    """
    Computes the number of occurrences of the most frequent symbol in each
    message (0 for messages that consist of EOS symbols only).
    """

    all_symbols = torch.unique(torch.flatten(messages), dim=0)
    non_eos_symbols = all_symbols[all_symbols != 0]

    output = torch.zeros(messages.size(0))
    for smb in non_eos_symbols:
        smb_tensor = smb.expand(messages.size(1))
        smb_tensor = smb_tensor.t().expand(*messages.size())

        match = messages.eq(smb_tensor).to(torch.int)
        for i in range(0, messages.size(1) - 1):
            # search for a repeating subsequence of length i + 1
            matching_msg = match.max(dim=1).values.to(torch.bool)
            length = torch.where(matching_msg, i + 1, 0)
            if torch.all(length == 0):  # if no message has any matches, continue
                break
            output = torch.where(length > output, length, output)
            match = torch.mul(match[:, :-1], match[:, 1:])

    return output


def compute_redundancy_msg(messages: torch.Tensor):
    """
    Computes redundancy at the message level.
    """
    H = tensor_entropy(messages)
    H_max = math.log(len(messages), 2)
    return 1 - H / H_max


def maximize_sequence_entropy(max_len, vocab_size, channel=None, error_prob=None, maxiter=5000):
    """
    Redursively approximates the highest achievable entropy for a given maximum
    length (excluding EOS) and vocabulary size (including EOS).

    Returns the optimized entropy value and a list of probabilities of
    generating the EOS symbol at each position (provided that no EOS symbol was
    generated yet.
    """

    if max_len == 1 and (channel is None or error_prob == 0. or channel == 'symmetric'):
        max_entropy = math.log(vocab_size, 2)
        eos_prob = 1. / vocab_size
        return max_entropy, [eos_prob]
    elif max_len == 1 and channel == 'erasure':

        def _entropy(eos_prob):
            erased_prob = (1 - eos_prob) * error_prob
            if vocab_size == 1:
                return 0
            elif vocab_size == 2:
                return (
                    - eos_prob * math.log(eos_prob, 2)
                    - erased_prob * math.log(erased_prob, 2)
                    - (1 - eos_prob) * (1 - erased_prob) * (
                        math.log(1 - eos_prob, 2)
                        + math.log(1 - erased_prob, 2)
                    )
                )
            else:
                return (
                    - eos_prob * math.log(eos_prob, 2)
                    - erased_prob * math.log(erased_prob, 2)
                    - (1 - eos_prob) * (1 - erased_prob) * (
                        math.log(1 - eos_prob, 2)
                        + math.log(1 - erased_prob, 2)
                        - math.log(vocab_size - 1, 2)
                    )
                )

        optimal_eos_prob = minimize_scalar(
            lambda p: -1 * _entropy(p),
            method='bounded', bounds=(0., 1.),
            options={'maxiter': maxiter})
        return _entropy(optimal_eos_prob.x), [optimal_eos_prob.x]

    elif max_len == 1 and channel == 'deletion':
        if error_prob == 1.:
            return 0, [1.]

        def _entropy(eos_prob):
            if vocab_size == 1:
                return 0
            elif vocab_size == 2:
                return (
                    - (eos_prob + error_prob) * math.log(eos_prob + error_prob, 2)
                    - (1 - eos_prob - error_prob) * (
                        math.log(1 - eos_prob - error_prob, 2)
                    )
                )
            else:
                return (
                    - (eos_prob + error_prob) * math.log(eos_prob + error_prob, 2)
                    - (1 - eos_prob - error_prob) * (
                        math.log(1 - eos_prob - error_prob, 2)
                        - math.log(vocab_size - 1, 2)
                    )
                )

        optimal_eos_prob = minimize_scalar(
            lambda p: -1 * _entropy(p),
            method='bounded', bounds=(0., 1.),
            options={'maxiter': maxiter})
        return _entropy(optimal_eos_prob.x), [optimal_eos_prob.x]

    max_suffix_entropy, eos_probs = maximize_sequence_entropy(
        max_len - 1, vocab_size, channel, error_prob, maxiter)

    def _sequence_entropy(eos_prob):
        if vocab_size == 1:
            return 0
        elif channel == 'erasure' and error_prob > 0:
            return (
                binary_entropy(eos_prob)
                # + eos_prob * 0
                + (1 - eos_prob) * (
                    binary_entropy(error_prob)
                    + error_prob * max_suffix_entropy
                    + (1 - error_prob) * (
                        math.log(vocab_size - 1, 2)
                        + max_suffix_entropy
                    )
                )
            )

        elif channel == 'deletion' and error_prob > 0:
            entropy_nodel = (
                binary_entropy(eos_prob)
                # + eos_prob * 0
                + (1 - eos_prob) * (
                    math.log(vocab_size - 1, 2)
                    + max_suffix_entropy
                )
            )
            entropy_del = max_suffix_entropy
            return (
                binary_entropy(error_prob)
                + error_prob * entropy_del
                + (1 - error_prob) * entropy_nodel
            )

        else:
            # no channel, error_prob == 0, or channel == 'symmetric'
            return (
                binary_entropy(eos_prob)
                # + eos_prob * 0
                + (1 - eos_prob) * (
                    math.log(vocab_size - 1, 2)
                    + max_suffix_entropy
                )
            )

    optimal_eos_prob = minimize_scalar(
        lambda p: -1 * _sequence_entropy(p),
        method='bounded', bounds=(0., 1.),
        options={'maxiter': maxiter})
    eos_probs = [optimal_eos_prob.x] + eos_probs

    return _sequence_entropy(optimal_eos_prob.x), eos_probs


def truncate_messages(messages, receiver_input, labels, mode):
    new_messages = []
    new_r_input = []
    new_labels = []
    for i, message in enumerate(messages):
        if mode == 'rf':
            truncated = remove_n_items(message, 1)
        else:
            truncated = remove_n_dims(message, 1)
        new_messages.extend(truncated)
        new_r_input.extend([receiver_input[i]] * len(truncated))
        new_labels.extend([labels[i]] * len(truncated))

    return new_messages, new_r_input, new_labels


def remove_n_items(tensor, n=1):
    """
    Removes all possible combinations of `n` items from the tensor,
    symbol 0 is never removed.
    Needed for "redundancy" measure if using rf.

    Args:
        tensor (torch.Tensor): The input tensor.
        n (int): The number of items to remove.

    Returns:
        list[torch.Tensor]: A list of tensors with `n` items removed.
    """
    # Get the indices of elements that can be removed (exclude 0)
    removable_indices = [idx for idx in range(len(tensor)) if tensor[idx] != 0]

    # Generate all combinations of `n` indices to remove
    combos = list(combinations(removable_indices, n))

    # Create new tensors with the combinations removed
    result = []
    for indices in combos:
        mask = torch.ones(len(tensor), dtype=torch.bool)
        mask[list(indices)] = True
        new = tensor[mask]
        new = new.to(torch.long)
        result.append(new)

    return result


def remove_n_dims(tensor, n=1):
    # Get the number of rows (N)
    num_rows = tensor.shape[0]

    # Ensure there are enough rows to remove `n` and keep the last row
    if n >= num_rows:
        raise ValueError("Cannot remove more rows than available (excluding the last row).")
    if num_rows <= 1:
        raise ValueError("The input tensor must have more than one row.")

    # Get indices of rows that can be removed (exclude the last row)
    removable_indices = list(range(num_rows - 1))  # Exclude last row

    # Generate all combinations of `n` rows to remove
    combos = list(combinations(removable_indices, n))

    # Create new tensors with the selected rows removed
    result = []
    for combo in combos:
        mask = torch.ones(num_rows, dtype=torch.bool)
        mask[list(combo)] = False  # Set rows in the combo to False (remove them)
        new = tensor[mask]
        new = new.to(torch.float)
        result.append(new)

    return result


def compute_accuracy2(dump, receiver: torch.nn.Module, opts):

    messages, receiver_inputs, labels = truncate_messages(
        dump.messages, dump.receiver_inputs, dump.labels, opts.mode)

    dataset = CustomDataset(messages, receiver_inputs)
    dataloader = torch.utils.data.DataLoader(
        dataset,
        batch_size=opts.batch_size,
        shuffle=False,
        drop_last=True)

    predictions = []
    for batched_messages, batched_inputs in dataloader:
        outputs = receiver(batched_messages, batched_inputs)
        if opts.mode == 'rf':
            outputs = outputs[0]
            predictions.append(outputs.detach().reshape(-1, 1))
        else:
            lengths = find_lengths(batched_messages.argmax(-1))
            for i in range(batched_messages.size(0)):
                outputs_i = outputs[i, lengths[i] - 1].argmax(-1)
                predictions.append(outputs_i.detach().reshape(-1, 1))

    predictions = torch.cat(predictions, dim=0)
    labels = torch.stack(labels)[:len(predictions)]

    return (predictions == labels).float().mean().item()


def compute_redundancy_smb(
        messages: torch.Tensor,
        max_len: int,
        vocab_size: int,
        channel: Optional[str],
        error_prob: float,
        alphabet: Optional[Iterable[float]] = None,
        maxiter: int = 1000):
    """
    Computes a redundancy based on the symbol-level message entropy.
    The value returned is multiplied by a factor dependent on the maximum
    message length, so that the range of possible values is [0, 1].
    """
    if vocab_size == 1 or (alphabet is not None and len(alphabet) == 1):
        return 1.

    if channel == 'erasure' and error_prob > 0.:
        vocab_size += 1
        if alphabet is not None:
            alphabet = list(alphabet)
            if vocab_size not in alphabet:
                alphabet.append(vocab_size)

    if alphabet is not None:
        vocab_size = len(alphabet)

    H = sequence_entropy(messages, vocab_size, alphabet=alphabet)
    H_max, _ = maximize_sequence_entropy(max_len, vocab_size, channel, error_prob, maxiter)
    H_max = max(H_max, H)  # the value of H is biased, and could exceed H_max in some cases
    return 1 - H / H_max


def compute_redundancy_smb_adjusted(
        messages: torch.Tensor,
        channel: Optional[str],
        error_prob: float,
        alphabet: Optional[Iterable[float]],
        erased_symbol: Optional[float] = None,
        maxiter: int = 1000):
    """
    Computes a redundancy based on the symbol-level message entropy, adjusted
    not to depend on message length.
    """

    lengths = find_lengths(messages) - 1
    max_len = lengths.max().item()

    len_probs = defaultdict(float)
    len_probs.update({
        l.item(): (lengths == l).int().sum().item() / messages.size(0)
        for l in torch.unique(lengths)})

    vocab_size = len(alphabet)
    if erased_symbol is not None and channel == 'erasure' and error_prob > 0. \
            and erased_symbol not in alphabet:
        vocab_size += 1  # make sure erased_symbol is included in vocab_size

    # compute the maximum entropies for the erasure channel
    if channel == 'erasure' and error_prob > 0.:
        _, eos_probs = maximize_sequence_entropy(
            max_len, vocab_size - 1, channel, error_prob, maxiter)
        max_entropies = [0]
        for eos_prob in eos_probs[::-1]:
            max_entropy = (
                binary_entropy(error_prob)
                + error_prob * max_entropies[-1]
                + (
                    binary_entropy(eos_prob)
                    # + eos_prob * 0
                    + (1 - eos_prob) * (
                        math.log(vocab_size - 2, 2)
                        + max_entropies[-1]
                    )
                )
            )
            max_entropies.append(max_entropy)
        max_entropies = max_entropies[1:]

    # compute redundancy
<<<<<<< HEAD
    H_msg = H_max = sum(-p * math.log(p, 2) for p in len_probs.values())
=======
    H_msg = H_max = sum(-p * np.log2(p) for p in len_probs.values())
>>>>>>> b5d45fd1
    for i in range(1, max_len + 1):
        _messages = messages[(lengths == i), ...]
        if _messages.size(0) == 0:
            continue

        ent_msg = sequence_entropy(_messages, vocab_size, i, alphabet)

        if channel == 'erasure' and error_prob > 0.:
            ent_max = max_entropies[i - 1]
        else:
            ent_max = math.log(vocab_size - 1, 2) * i if vocab_size > 2 else 0.

        # due to the bias of entropy estimators, the value of ent_msg could
        # exceed the value of the maximum entropy value
        ent_max = max(ent_max, ent_msg)

        H_msg += len_probs[i] * ent_msg
        H_max += len_probs[i] * ent_max

    return 1. - H_msg / H_max if H_max != 0. else 1.


# Compositionality
def compute_top_sim(
        attributes: torch.Tensor,
        messages: torch.Tensor):
    """
    Computes topographic rho.
    """

    attributes = attributes.long()

    # if attribute tensor contains categorical variables,
    # apply one-hot encoding before computing cosine similarity
    one_hots = []
    for i in range(attributes.size(1)):
        if len(torch.unique(attributes[:, i])) <= 2:
            one_hots.append(attributes[:, i].reshape(-1, 1))
        else:
            one_hot = torch.nn.functional.one_hot(attributes[:, i])
            one_hots.append(one_hot)
    attributes = torch.cat(one_hots, dim=-1).numpy()

    # pairwise cosine similarity between object vectors
    cos_sims = cosine_similarity(attributes)

    messages = [
        [s.int().item() for s in msg if s > 0] + [0]
        for msg in messages]

    # pairwise Levenshtein distance between messages
    lev_dists = np.ones((len(messages), len(messages)), dtype='int')
    for i, msg_i in enumerate(messages):
        for j, msg_j in enumerate(messages):
            if i > j:
                continue
            elif i == j:
                lev_dists[i][j] = 1
            else:
                dist = distance(msg_i, msg_j) * -1
                # dist = ratio(msg_i, msg_j)  # normalized
                lev_dists[i][j] = dist
                lev_dists[j][i] = dist

    rho = spearmanr(cos_sims, lev_dists, axis=None).statistic
    return rho


def compute_posdis(
        sender_inputs: torch.Tensor,
        messages: torch.Tensor):
    """
    Computes PosDis.
    """

    gaps = torch.zeros(messages.size(1))
    non_constant_positions = 0.0
    for j in range(messages.size(1)):
        symbol_mi = []
        H_j = None
        for i in range(sender_inputs.size(1)):
            x, y = messages[:, j], sender_inputs[:, i]
            info = mutual_info(x, y)
            symbol_mi.append(info)

            if H_j is None:
                H_j = tensor_entropy(y)

        symbol_mi.sort(reverse=True)

        if H_j > 0.0:
            gaps[j] = (symbol_mi[0] - symbol_mi[1]) / H_j
            non_constant_positions += 1

    score = gaps.sum() / non_constant_positions
    return score.item()


def histogram(
        messages: torch.Tensor,
        vocab_size: int):

    # Handle messages with added noise
    if vocab_size in messages:
        vocab_size += 1

    # Create a histogram with size [batch_size, vocab_size] initialized with zeros
    histogram = torch.zeros(messages.size(0), vocab_size)

    if messages.dim() > 2:
        messages = messages.view(messages.size(0), -1)

    # Count occurrences of each value in strings and store them in histogram
    histogram.scatter_add_(1, messages.long(), torch.ones_like(messages, dtype=torch.float))

    return histogram


def compute_bosdis(
        sender_inputs: torch.Tensor,
        messages: torch.Tensor,
        vocab_size: int):
    """
    Computes BosDis.
    """
    histograms = histogram(messages, vocab_size)
    return compute_posdis(sender_inputs, histograms[:, 1:])


##########################################################
# for testing - remove later or change into proper tests #
##########################################################

import random


def generate_messages(n, max_len, vocab_size, repeat_prob, var_len=False):
    if var_len:
        lengths = {
            i: 1. / len(list(range(max_len // 2, max_len + 1)))
            for i in range(max_len // 2, max_len + 1)
        }
    else:
        lengths = {max_len: 1.}

    messages = []
    for i in range(n):
        symbols = []
        msg_len = np.random.choice(
            np.arange(
                min(list(lengths.keys())),
                max(list(lengths.keys())) + 1),
            p=list(lengths.values()))
        for j in range(msg_len):
            if j == 0:
                smb = random.randint(1, vocab_size - 1)
            else:
                repeat = random.random() < repeat_prob
                if repeat:
                    smb = symbols[-1]
                else:
                    options = np.array(
                        [i for i in range(1, vocab_size) if i != symbols[-1]])
                    probs = [1. / len(options) for _ in range(len(options))]
                    smb = np.random.choice(options, p=probs)
            symbols.append(smb)
        symbols.append(0)
        msg = torch.tensor(symbols)
        messages.append(msg)
    messages = torch.nn.utils.rnn.pad_sequence(messages, batch_first=True)

    return messages


#messages = generate_messages(1000, 10, 3, repeat_prob=1., var_len=False)
#alphabet = torch.unique(torch.flatten(messages), dim=0)
# print(alphabet)
#print(compute_redundancy_smb(messages, 10, 3, None, 0.0))
#print(compute_redundancy_smb_adjusted(messages, 10, 3, None, 0.0))
# print(compute_redundancy_smb(messages, 10, 8, None, 0.0, alphabet=alphabet))
# print(compute_redundancy_smb_adjusted(messages, 10, 8, None, 0.0, alphabet=alphabet))
# print(compute_redundancy_smb(messages, 10, 8, None, 0.0, alphabet=None))
# print(compute_redundancy_smb_adjusted(messages, 10, 8, None, 0.0, alphabet=None))<|MERGE_RESOLUTION|>--- conflicted
+++ resolved
@@ -50,14 +50,63 @@
     """
     if tensor.dim() == 0:
         return 0.
-    elif tensor.dim() == 1:
-        values = tensor
+    elif x.dim() > 1:
+        _, x = torch.unique(x, return_inverse=True, dim=0)
+
+    if alphabet is not None:
+        alphabet = alphabet.numpy()
+
+    H = entropy(x.numpy(), Alphabet_X=alphabet, estimator=estimator)
+
+    return H.item()
+
+
+def build_alphabet(
+        x: Optional[torch.Tensor] = None,
+        non_message_sequences: bool = False,
+        symbols: Optional[Iterable[int]] = None,
+        vocab_size: Optional[int] = None,
+        length: [int] = None):
+    """
+    Builds a relevant alphabet for the tensor x.
+    In case length is specified, it is assumed that all messages have the
+    provided length (excluding EOS).
+    """
+    assert not non_message_sequences or length is None
+
+    # handle arbitrary sequences: identify unique symbols per each dimension
+    if non_message_sequences:
+        all_symbols = torch.unique(x).unsqueeze(0)
+        alphabet = all_symbols.expand(x.size(1), -1)
+        for i in range(x.size(1)):
+            unique_symbols = torch.unique(x[:, i])
+            mask = torch.isin(alphabet[:, i], unique_symbols)
+            mask = torch.logical_not(mask)
+            alphabet[mask, i] = -1
+
+        return alphabet#.to(torch.float)
+
+    # handle messages
+    if symbols is not None:
+        non_eos_symbols = [s for s in symbols if s > 0]
+    elif vocab_size is not None:
+        non_eos_symbols = [i + 1 for i in range(vocab_size - 1)]
     else:
         _, values = torch.unique(tensor, return_inverse=True, dim=0)
 
-    alphabet = np.unique(values.numpy())
-    H = entropy(values.numpy(), estimator='JAMES-STEIN', Alphabet_X=alphabet)
-    return H.item()
+    # compute entropy assuming the message length provided (excluding EOS)
+    if length is not None:
+        alphabet = (
+            [[-1] + non_eos_symbols] * length
+            + ([[0] + [-1] * len(non_eos_symbols)]
+               * (x.size(1) - length)))
+    else:  # handle messages of any permissible length <= max actual length
+        max_len = find_lengths(x).max() - 1
+        alphabet = (
+            [[0] + non_eos_symbols] * max_len
+            + [[0] + [-1] * len(non_eos_symbols)] * (x.size(1) - max_len))
+
+    return torch.tensor(alphabet)#.to(torch.float)
 
 
 def sequence_entropy(
@@ -74,7 +123,6 @@
     the requested length (excluding EOS).
     """
 
-<<<<<<< HEAD
     # handle arbitrary sequences
     if vocab_size is None and alphabet is None:
         alphabet = torch.nn.utils.rnn.pad_sequence([
@@ -84,9 +132,6 @@
             sequences = sequences.unsqueeze(0)
         return entropy_joint(
             sequences.t().numpy(), estimator='JAMES-STEIN', Alphabet_X=alphabet.numpy())
-=======
-        return alphabet#.to(torch.float)
->>>>>>> b5d45fd1
 
     # handle messages
     if alphabet is None:
@@ -102,7 +147,6 @@
         entropy = entropy_joint(
             sequences.t().numpy(), estimator='JAMES-STEIN', Alphabet_X=alphabet_smb)
 
-<<<<<<< HEAD
     # handle messages of any permissible length
     else:
         max_len = find_lengths(sequences).max() - 1
@@ -111,9 +155,6 @@
             + [[0] + [-1] * (vocab_size - 1)] * (sequences.size(1) - max_len))
         entropy = entropy_joint(
             sequences.t().numpy(), estimator='JAMES-STEIN', Alphabet_X=alphabet_smb)
-=======
-    return torch.tensor(alphabet)#.to(torch.float)
->>>>>>> b5d45fd1
 
     return entropy.item()
 
@@ -142,21 +183,15 @@
             _y.append(torch.tensor([i] * count), dtype=torch.int)
         y = torch.cat(_y, dim=-1).unsqueeze(1)
 
-<<<<<<< HEAD
+    # single_dim_x = len(x) == len(x.view(-1))
+
+    x = x if x.dim() == 2 else x.unsqueeze(-1)
+    y = y if y.dim() == 2 else y.unsqueeze(-1)
     xy = torch.cat([x, y], dim=-1)
 
     H_x = sequence_entropy(x) if x.dim() == 2 else tensor_entropy(x)
     H_y = sequence_entropy(y) if y.dim() == 2 else tensor_entropy(x)
     H_xy = sequence_entropy(xy)
-=======
-    # single_dim_x = len(x) == len(x.view(-1))
-
-    x = x if x.dim() == 2 else x.unsqueeze(-1)
-    y = y if y.dim() == 2 else y.unsqueeze(-1)
-    xy = torch.cat([x, y], dim=-1)
-
-    alphabet_x = build_alphabet(x) if alphabet_x is None else alphabet_x
-    alphabet_y = build_alphabet(y, True)
 
     # ensure symbol sets are disjoint
     alphabet_y += alphabet_x.max() + 1.
@@ -171,11 +206,13 @@
         torch.ones(alphabet_y.size(0), alphabet_x.size(1)) * -1,
         alphabet_y], dim=1)
     alphabet_xy = torch.cat((padded_alphabet_x, padded_alphabet_y))
->>>>>>> b5d45fd1
-
-    mi = (H_x + H_y - H_xy).item()
-    mi = max(0., mi)  # estimated entropy is biased and in come cases could result in negative MI
-    return mi
+
+    H_x = sequence_entropy(x, alphabet_x)
+    H_y = tensor_entropy(y)
+    H_xy = sequence_entropy(xy, alphabet_xy)
+    I_xy = H_x + H_y - H_xy
+
+    return I_xy, H_xy
 
 
 def compute_mi(
@@ -189,7 +226,6 @@
     dimension and mutual information between each input dimension and messages.
     """
 
-<<<<<<< HEAD
     if categorize_objects:
         _, attributes = torch.unique(object_attributes, return_inverse=True, dim=0)
     else:
@@ -202,28 +238,6 @@
             if attributes.dim() > 1 else tensor_entropy(attributes)),
         'mi_msg_attr': mutual_info(messages, attributes),
     }
-
-    # categorize objects - make sure the size is (*, 1)
-    if results_per_dim and attributes.dim() > 1:
-        output_dict.update({
-            'entropy_attr_dim': [
-                tensor_entropy(attributes[:, i])
-                for i in range(attributes.size(-1))],
-            'mi_msg_attr_dim': [
-                mutual_info(messages, attributes[:, i])
-                for i in range(attributes.size(-1))],
-        })
-
-    return output_dict
-=======
-    alphabet = build_alphabet(messages)
-
-    if attributes.size(1) == 1:
-        entropy_msg = sequence_entropy(messages, alphabet)
-        entropy_attr = tensor_entropy(attributes)
-        mi_msg_attr, entropy_msg_attr = mutual_info(messages, attributes, alphabet)
-        vi_msg_attr = 2 * entropy_msg_attr - entropy_msg - entropy_attr
-        vi_norm_msg_attr = 1. - mi_msg_attr / entropy_msg_attr
 
         return {
             'entropy_msg': entropy_msg,
@@ -265,7 +279,6 @@
             'vi_norm_msg_attr_dim': vi_norm_msg_attr_dim,
             'is_msg_attr_dim': is_msg_attr_dim,
         }
->>>>>>> b5d45fd1
 
 
 def compute_conceptual_alignment(
@@ -654,11 +667,7 @@
         max_entropies = max_entropies[1:]
 
     # compute redundancy
-<<<<<<< HEAD
-    H_msg = H_max = sum(-p * math.log(p, 2) for p in len_probs.values())
-=======
     H_msg = H_max = sum(-p * np.log2(p) for p in len_probs.values())
->>>>>>> b5d45fd1
     for i in range(1, max_len + 1):
         _messages = messages[(lengths == i), ...]
         if _messages.size(0) == 0:
