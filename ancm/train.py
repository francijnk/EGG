# Copyright (c) Facebook, Inc. and its affiliates.

# This source code is licensed under the MIT license found in the
# LICENSE file in the root directory of this source tree.

from __future__ import print_function

import os
import argparse
import operator
import pathlib
import json
import time
from datetime import timedelta
from collections import defaultdict

import torch.utils.data

import egg.core as core
from egg.core.util import move_to
# from egg.zoo.objects_game.features import VectorsLoader
# from ancm.features import VectorsLoader

from ancm.trainers import Trainer
from ancm.util import (
    dump_sender_receiver,
    truncate_messages,
    is_jsonable,
    CustomDataset,
    DataHandler,
    build_optimizer,
)
from ancm.metrics import (
    compute_mi_input_msgs,
    compute_conceptual_alignment,
    compute_max_rep,
    compute_redundancy_msg,
    compute_redundancy_smb,
    compute_redundancy_smb_adjusted,
    compute_top_sim,
    # compute_posdis,
    # compute_bosdis,
)
from ancm.archs import (
    SenderReinforce, ReceiverReinforce,
    loss,
    SenderReceiverRnnReinforce,
)
from ancm.callbacks import (
    CustomProgressBarLogger,
    TrainingMetricsCallback,
)


def get_params(params):
    parser = argparse.ArgumentParser()

    parser.add_argument("--data_path", type=str, default=None, help="Path to .npz data file to load")
    parser.add_argument("--channel", type=str, default=None, help="Communication channel type {erasure, symmetric, deletion} (default: None)")
    parser.add_argument("--error_prob", type=float, default=0., help="Probability of error per symbol (default: 0.0)")
    parser.add_argument("--no_shuffle", action="store_false", default=True, help="Do not shuffle train data before every epoch (default: False)")
    parser.add_argument("--sender_hidden", type=int, default=50, help="Size of the hidden layer of Sender (default: 50)")
    parser.add_argument("--receiver_hidden", type=int, default=50, help="Size of the hidden layer of Receiver (default: 50)")
    parser.add_argument("--sender_embedding", type=int, default=10, help="Dimensionality of the embedding hidden layer for Sender (default: 10)")
    parser.add_argument("--receiver_embedding", type=int, default=10, help="Dimensionality of the embedding hidden layer for Receiver (default: 10)")
    parser.add_argument("--sender_cell", type=str, default="rnn", help="Type of the cell used for Sender {rnn, gru, lstm} (default: rnn)")
    parser.add_argument("--receiver_cell", type=str, default="rnn", help="Type of the cell used for Receiver {rnn, gru, lstm} (default: rnn)")
    parser.add_argument("--sender_lr", type=float, default=1e-1, help="Learning rate for Sender's parameters (default: 1e-1)")
    parser.add_argument("--receiver_lr", type=float, default=1e-1, help="Learning rate for Receiver's parameters (default: 1e-1)")
    parser.add_argument("--sender_entropy_coeff", type=float, default=0.01)
    parser.add_argument("--receiver_entropy_coeff", type=float, default=0.001)
    parser.add_argument("--lr_decay", type=float, default=None, help="LR decay, 1.0 for no decay (default: no decay)")
    parser.add_argument("--length_cost", type=float, default=1e-2, help="Message length cost")
    parser.add_argument("--evaluate", action="store_true", default=False, help="Evaluate trained model on test data")
    parser.add_argument("--results_folder", type=str, default='runs', help="Folder where file with dumped messages will be created")
    parser.add_argument("--filename", type=str, default=None, help="Filename (no extension)")
    parser.add_argument("--debug", action="store_true", default=False, help="Run egg/objects_game with pdb enabled")
    parser.add_argument("--simple_logging", action="store_true", default=False, help="Use console logger instead of progress bar")
    parser.add_argument("--images",action="store_true", default=False, help="Run image data variant of the game")

    args = core.init(parser, params)
    check_args(args)
    print(args)
    return args


def check_args(args):
    if args.results_folder is not None:
        os.makedirs(os.path.dirname(args.results_folder), exist_ok=True)

    if args.debug:
        import pdb

        pdb.set_trace()

    args.channel = args.channel.lower() if args.channel else args.channel
    assert (
        args.channel is None
        or args.channel in ("erasure", "symmetric", "deletion", "truncation")
    ), 'The only channels implemented are "erasure", "symmetric", "deletion" and "truncation"'

    args.results_folder = (
        pathlib.Path(args.results_folder) if args.results_folder is not None else None
    )

    if (not args.evaluate) and args.results_folder:
        print(
            "| WARNING --results_folder was set without --evaluate. Evaluation will not be performed nor any results will be dumped. Please set --evaluate"
        )


def main(params):
    opts = get_params(params)

    # device = torch.device("cuda" if opts.cuda else "cpu")
    device = torch.device("cpu")

    data_handler = DataHandler(opts)
    train_data, validation_data, test_data = data_handler.load_data(opts)

    if opts.channel == 'erasure' and opts.error_prob != 0:
        receiver_vocab_size = opts.vocab_size + 1
    else:
        receiver_vocab_size = opts.vocab_size

    _sender = SenderReinforce(
        n_features=data_handler.n_features,
<<<<<<< HEAD
        n_hidden=opts.sender_hidden)
    _receiver = ReceiverReinforce(
        n_features=data_handler.n_features,
        linear_units=opts.receiver_hidden,
        n_distractors=data_handler.n_distractors)
=======
        n_hidden=opts.sender_hidden,
        context_game=opts.context_game,
        image = opts.images)
    _receiver = ReceiverReinforce(
        n_features=data_handler.n_features,
        linear_units=opts.receiver_hidden,
        image=opts.images)
>>>>>>> e8f33115
    sender = core.RnnSenderReinforce(
        _sender,
        opts.vocab_size,
        opts.sender_embedding,
        opts.sender_hidden,
        opts.max_len,
        cell=opts.sender_cell)
    receiver = core.RnnReceiverReinforce(
        agent=core.ReinforceWrapper(_receiver),
        vocab_size=receiver_vocab_size,
        embed_dim=opts.receiver_embedding,
        hidden_size=opts.receiver_hidden,
        cell=opts.receiver_cell)
    game = SenderReceiverRnnReinforce(
        sender, receiver,
        loss=loss,
        vocab_size=opts.vocab_size,
        channel_type=opts.channel,
        error_prob=opts.error_prob,
        length_cost=opts.length_cost,
        sender_entropy_coeff=opts.sender_entropy_coeff,
        receiver_entropy_coeff=opts.receiver_entropy_coeff,
        device=device,
        seed=opts.random_seed)
    optimizer = build_optimizer(game, opts)

    callbacks = [
        TrainingMetricsCallback(
            vocab_size=opts.vocab_size,
            max_len=opts.max_len,
            channel_type=opts.channel,
            error_prob=opts.error_prob,
            sender=_sender,
            receiver=_receiver,
            dataloader=validation_data,
            device=device,
            bs=opts.batch_size),
    ]

    if opts.simple_logging:
        callbacks.append(core.ConsoleLogger(as_json=True))
    else:
        callbacks.append(CustomProgressBarLogger(
            n_epochs=opts.n_epochs,
            train_data_len=len(train_data),
            test_data_len=len(validation_data),
            validation_freq=opts.validation_freq,
            results_folder=opts.results_folder,
            filename=opts.filename,
        ))
    trainer = Trainer(
        game=game,
        optimizer=optimizer,
        optimizer_scheduler=None,
        train_data=train_data,
        validation_data=validation_data,
        callbacks=callbacks)

    t_start = time.monotonic()
    if opts.simple_logging or opts.error_prob == 0. or not opts.channel:
        trainer.train(n_epochs=opts.n_epochs, second_val=False)
    else:
        trainer.train(n_epochs=opts.n_epochs, second_val=True)
    training_time = timedelta(seconds=time.monotonic()-t_start)
    sec_per_epoch = training_time.seconds / opts.n_epochs
    minutes, seconds = divmod(sec_per_epoch, 60)

    time_total = str(training_time).split('.', maxsplit=1)[0]
    time_per_epoch = f'{int(minutes):02}:{int(seconds):02}'

    if opts.evaluate:
        output_dict = defaultdict(dict)

        # Standard evaluation – same setting as during training
        apply_noise = opts.error_prob != 0. and opts.channel is not None
        sender_inputs, messages, receiver_inputs, receiver_outputs, labels = \
            dump_sender_receiver(
                game, test_data, apply_noise=apply_noise,
                variable_length=True, max_len=opts.max_len, vocab_size=receiver_vocab_size,
                device=device)

        padded_messages = torch.nn.utils.rnn.pad_sequence(messages, batch_first=True)

        # to get new additional accuracy for truncated messages (where one symbol is removed)
        new_messages, new_receiver_inputs, new_labels = truncate_messages(
            padded_messages, receiver_inputs, labels)

        dataset = CustomDataset(new_messages, new_receiver_inputs)
        dataloader = torch.utils.data.DataLoader(dataset, batch_size=opts.batch_size, shuffle=False)

        predictions = []
        for b_messages, b_inputs in dataloader:
            outputs = receiver(b_messages, b_inputs)
            predictions.extend(outputs[0])

        predictions = torch.Tensor(predictions)
        new_labels = torch.Tensor((new_labels))
        compared = torch.eq(predictions, new_labels)
        accuracy2 = compared.float().mean().item()

        actual_vocab = set(int(s) for m in messages for s in m.tolist())
        actual_vocab_size = len(actual_vocab)

        receiver_outputs = move_to(receiver_outputs, device)
        receiver_outputs = torch.stack(receiver_outputs)
        labels = move_to(labels, device)
        labels = torch.stack(labels)

        accuracy = torch.mean((receiver_outputs == labels).float()).item()
        alignment = compute_conceptual_alignment(
            test_data, _receiver, _sender, device, opts.batch_size)
        redund_msg = compute_redundancy_msg(messages)
        redund_smb = compute_redundancy_smb(
            messages, opts.max_len, opts.vocab_size, opts.channel, opts.error_prob)
        redund_smb_adj = compute_redundancy_smb_adjusted(
            messages, opts.channel, opts.error_prob, alphabet=actual_vocab, erased_symbol=opts.vocab_size)
        topographic_rho = compute_top_sim(sender_inputs, messages)
        # posdis = compute_posdis(sender_inputs, messages)
        # bosdis = compute_bosdis(sender_inputs, messages, opts.vocab_size)
        maxrep = compute_max_rep(messages).mean().item()

        output_dict['results']['accuracy'] = accuracy
        output_dict['results']['accuracy2'] = accuracy2
        output_dict['results']['embedding_alignment'] = alignment
        output_dict['results']['redundancy_msg'] = redund_msg
        output_dict['results']['redundancy_smb'] = redund_smb
        output_dict['results']['redundancy_smb_adj'] = redund_smb_adj
<<<<<<< HEAD
        output_dict['results']['topographic_rho'] = topographic_rho
        # output_dict['results']['pos_dis'] = posdis
        # output_dict['results']['bos_dis'] = bosdis
=======
        # output_dict['results']['redundancy_smb_adj2'] = redund_smb_adj2
        # output_dict['results']['redundancy_smb_adj3'] = redund_smb_adj3
        #output_dict['results']['topographic_rho'] = topographic_rho
        output_dict['results']['pos_dis'] = posdis
        output_dict['results']['bos_dis'] = bosdis
>>>>>>> e8f33115
        output_dict['results']['max_rep'] = maxrep
        output_dict['results']['actual_vocab_size'] = actual_vocab_size

        unique_dict = {}
        for elem in sender_inputs:
            target = ""
            if elem.dim() == 2:
                elem = elem[0]
            for dim in elem:
                target += f"{str(int(dim.item()))}-"
            target = target[:-1]
            if target not in unique_dict:
                unique_dict[target] = True

        mi_result = compute_mi_input_msgs(sender_inputs, messages)
        output_dict['results'].update(mi_result)
        entropy_msg = f"{mi_result['entropy_msg']:.3f}"
        entropy_inp = f"{mi_result['entropy_inp']:.3f}"
        mi = f"{mi_result['mi_msg_inp']:.3f}"
        entropy_inp_dim = f"{[round(x, 3) for x in mi_result['entropy_inp_dim']]}"
<<<<<<< HEAD
        mi_dim = f'{[round(x, 3) for x in mi_result["mi_msg_inp_dim"]]}'
        t_rho = f'{topographic_rho:.3f}'
        # p_dis = f'{posdis:.3f}'
        # b_dis = f'{bosdis:.3f}'
=======
        mi_dim = f'{[round(x, 3) for x in mi_result["mi_dim"]]}'
        #t_rho = f'{topographic_rho:.3f}'
        p_dis = f'{posdis:.3f}'
        b_dis = f'{bosdis:.3f}'
>>>>>>> e8f33115
        redund_msg = f'{redund_msg:.3f}'
        redund_smb = f'{redund_smb:.3f}'
        redund_smb_adj = f'{redund_smb_adj:.3f}'
        max_repetitions = f'{maxrep:.2f}'

        # If we applied noise during training,
        # compute results after disabling noise in the test phase as well
        if opts.error_prob != 0:
            sender_inputs_nn, messages_nn, receiver_inputs_nn, \
                receiver_outputs_nn, labels_nn = dump_sender_receiver(
                    game, test_data,
                    apply_noise=False,
                    variable_length=True, max_len=opts.max_len,
                    vocab_size=opts.vocab_size, device=device)

            padded_messages_nn = torch.nn.utils.rnn.pad_sequence(messages_nn, batch_first=True)

            # to get new additional accuracy for truncated messages (where one symbol is removed)
            new_messages_nn, new_receiver_inputs_nn, new_labels_nn = truncate_messages(
                padded_messages_nn, receiver_inputs_nn, labels_nn)

            predictions_nn = []
            for b_messages, b_inputs in dataloader:
                outputs = receiver(b_messages, b_inputs)
                predictions_nn.extend(outputs[0])

            predictions_nn = torch.Tensor(predictions_nn)
            new_labels_nn = torch.Tensor((new_labels_nn))
            compared_nn = torch.eq(predictions_nn, new_labels_nn)
            accuracy2_nn = compared_nn.float().mean().item()

            receiver_outputs_nn = move_to(receiver_outputs_nn, device)
            receiver_outputs_nn = torch.stack(receiver_outputs_nn)
            labels_nn = move_to(labels_nn, device)
            labels_nn = torch.stack(labels_nn)

            actual_vocab_nn = set(int(s) for m in messages_nn for s in m.tolist())
            actual_vocab_size_nn = len(actual_vocab_nn)

            accuracy_nn = torch.mean((receiver_outputs_nn == labels_nn).float()).item()
            redund_msg_nn = compute_redundancy_msg(messages_nn)
            redund_smb_nn = compute_redundancy_smb(
                messages_nn, opts.max_len, opts.vocab_size, None, 0.0)
            redund_smb_adj_nn = compute_redundancy_smb_adjusted(
                messages_nn, None, 0.0, actual_vocab_nn)
            top_sim_nn = compute_top_sim(sender_inputs_nn, messages_nn)
            # posdis_nn = compute_posdis(sender_inputs_nn, messages_nn)
            # bosdis_nn = compute_bosdis(sender_inputs_nn, messages_nn, opts.vocab_size)
            max_rep_nn = compute_max_rep(messages_nn).mean().item()

            output_dict['results-no-noise']['accuracy'] = accuracy_nn
            output_dict['results-no-noise']['accuracy2'] = accuracy2_nn
            output_dict['results-no-noise']['embedding_alignment'] = alignment
            output_dict['results-no-noise']['redundancy_msg'] = redund_msg_nn
            output_dict['results-no-noise']['redundancy_smb'] = redund_smb_nn
            output_dict['results-no-noise']['redundancy_smb_adj'] = redund_smb_adj_nn
            output_dict['results-no-noise']['topographic_rho'] = top_sim_nn
            # output_dict['results-no-noise']['pos_dis'] = posdis_nn
            # output_dict['results-no-noise']['bos_dis'] = bosdis_nn
            output_dict['results-no-noise']['max_rep'] = max_rep_nn
            output_dict['results-no-noise']['actual_vocab_size'] = actual_vocab_size_nn

            acc_str = f'{accuracy:.2f} / {accuracy_nn:.2f}'
            acc2_str = f'{accuracy2:.2f} / {accuracy2_nn:.2f}'
            mi_result_nn = compute_mi_input_msgs(sender_inputs_nn, messages_nn)
            output_dict['results-no-noise'].update(mi_result_nn)
            entropy_msg += f" / {mi_result_nn['entropy_msg']:.3f}"
            entropy_inp += f" / {mi_result_nn['entropy_inp']:.3f}"
            mi += f" / {mi_result_nn['mi_msg_inp']:.3f}"
            mi_dim_nn = f"{[round(x, 3) for x in mi_result_nn['mi_msg_inp_dim']]}"
            t_rho += f" / {top_sim_nn:.3f}"
            # p_dis += f'/ {posdis_nn:.3f}'
            # b_dis += f'/ {bosdis_nn:.3f}'
            redund_msg += f' / {redund_msg_nn:.3f}'
            redund_smb += f' / {redund_smb_nn:.3f}'
            redund_smb_adj += f' / {redund_smb_adj_nn:.3f}'
            max_repetitions += f' / {max_rep_nn:.2f}'

            if not opts.simple_logging:
                print("|")
            print("|\033[1m Results (with noise / without noise)\033[0m\n|")
        else:
            acc_str = f'{accuracy:.2f}'
            acc2_str = f'{accuracy2:.2f}'
            print("|\n|\033[1m Results\033[0m\n|")

        align = 40
        print("|" + "H(msg) =".rjust(align), entropy_msg)
        print("|" + "H(target objs) =".rjust(align), entropy_inp)
        print("|" + "I(target objs; msg) =".rjust(align), mi)
        print("|\n| Separately for each object vector dimension")
        if opts.error_prob != 0:
            print("|" + "H(target objs) =".rjust(align), entropy_inp_dim)
            print("|" + "I(target objs; msg) =".rjust(align), mi_dim, "(with noise)")
            print("|" + "I(target objs; msg) =".rjust(align), mi_dim_nn, "(no noise)")
        else:
            print("|" + "H(target objs) =".rjust(align), entropy_inp_dim)
            print("|" + "I(target objs; msg) =".rjust(align), mi_dim)
        print('|')
        print("|" + "Accuracy:".rjust(align), acc_str)
        print("|" + "Accuracy2:".rjust(align), acc2_str)
        print("|")
        print("|" + "Embedding alignment:".rjust(align) + f" {alignment:.2f}")
        print("|" + "Redundancy (message level):".rjust(align), redund_msg)
        print("|" + "Redundancy (symbol level):".rjust(align), redund_smb)
        print("|" + "Redundancy (symbol level, adjusted):".rjust(align), redund_smb_adj)
        print("|" + "Max num. of symbol reps.:".rjust(align) + f" {max_repetitions}")
        print("|" + "Topographic rho:".rjust(align) + f" {t_rho}")
        # print("|" + "PosDis:".rjust(align) + f" {p_dis}")
        # print("|" + "BosDis:".rjust(align) + f" {b_dis}")

        if opts.results_folder:
            opts.results_folder.mkdir(exist_ok=True)

            messages_dict = {}

            msg_dict = defaultdict(int)
            for sender_input, message, receiver_input, receiver_output, label \
                    in zip(
                        sender_inputs, messages, receiver_inputs,
                        receiver_outputs, labels):
                target_vec = ','.join([str(int(x)) for x in sender_input.tolist()])
                message = ','.join([str(int(x)) for x in message.tolist()])
                candidate_vex = [','.join([str(int(x)) for x in candidate])
                                 for candidate in receiver_input.tolist()]
                message_log = {
                    'target_vec': target_vec,
                    'candidate_vex': candidate_vex,
                    'message': message}
                if opts.error_prob != 0:
                    message_log['message_no_noise'] = None
                message_log['label'] = label.item()

                m_key = f'{target_vec}#' + ';'.join(candidate_vex)
                messages_dict[m_key] = message_log
                msg_dict[message] += 1

            sorted_msgs = sorted(msg_dict.items(), key=operator.itemgetter(1), reverse=True)

            if opts.error_prob != 0.:
                msg_dict_nn = defaultdict(int)
                for sender_input, message, receiver_input, receiver_output, label \
                        in zip(
                            sender_inputs_nn, messages_nn, receiver_inputs_nn,
                            receiver_outputs_nn, labels_nn):
                    target_vec = ','.join([str(int(x)) for x in sender_input.tolist()])
                    candidate_vex = [','.join([str(int(c)) for c in candidate])
                                     for candidate in receiver_input.tolist()]
                    message = ','.join([str(int(x)) for x in message.tolist()])

                    m_key = f'{target_vec}#' + ';'.join(candidate_vex)
                    messages_dict[m_key]['message_no_noise'] = message
                    msg_dict_nn[message] += 1

                sorted_msgs_nn = sorted(msg_dict_nn.items(), key=operator.itemgetter(1), reverse=True)

            lexicon_size = str(len(msg_dict.keys())) if opts.error_prob == 0 \
                else f'{len(msg_dict.keys())} / {len(msg_dict_nn.keys())}'

            if opts.error_prob == 0 or opts.channel is None:
                print("|")
                print("|" + "Unique target objects:".rjust(align), len(unique_dict.keys()))
                print("|" + "Lexicon size:".rjust(align), lexicon_size)
                print("|" + "Vocab size:".rjust(align), f"{actual_vocab_size}/{opts.vocab_size}")
            else:
                print("|")
                print("|" + "Unique target objects:".rjust(align), len(unique_dict.keys()))
                print("|" + "Lexicon size:".rjust(align), lexicon_size)

                if receiver_vocab_size != opts.vocab_size:
                    print("|" + "Vocab size:".rjust(align), f"{actual_vocab_size}/{actual_vocab_size_nn} out of {receiver_vocab_size}/{opts.vocab_size}")
                else:
                    print("|" + "Vocab size:".rjust(align), f"{actual_vocab_size}/{opts.vocab_size}")

            output_dict['results']['unique_targets'] = len(unique_dict.keys())
            output_dict['results']['unique_msg'] = len(msg_dict.keys())
            if opts.error_prob != 0:
                output_dict['results']['unique_msg_no_noise'] = len(msg_dict_nn.keys())
            output_dict['results']['embedding_alignment'] = alignment
            output_dict['messages'] = [v for v in messages_dict.values()]
            output_dict['message_counts'] = sorted_msgs
            if opts.error_prob != 0:
                output_dict['message_counts_no_noise'] = sorted_msgs_nn
                if opts.channel == 'erasure':
                    output_dict['erased_symbol'] = opts.vocab_size
            opts_dict = {k: v for k, v in vars(opts).items() if is_jsonable(v)}
            output_dict['opts'] = opts_dict
            output_dict['training_time'] = {
                'total': time_total,
                'per_epoch': time_per_epoch}

            with open(opts.results_folder / f'{opts.filename}-results.json', 'w') as f:
                json.dump(output_dict, f, indent=4)

            print(f"| Results saved to {opts.results_folder / opts.filename}-results.json")

    print('| Total training time:', time_total)
    print('| Training time per epoch:', time_per_epoch)


if __name__ == "__main__":
    import sys
    main(sys.argv[1:])<|MERGE_RESOLUTION|>--- conflicted
+++ resolved
@@ -125,21 +125,13 @@
 
     _sender = SenderReinforce(
         n_features=data_handler.n_features,
-<<<<<<< HEAD
-        n_hidden=opts.sender_hidden)
-    _receiver = ReceiverReinforce(
-        n_features=data_handler.n_features,
-        linear_units=opts.receiver_hidden,
-        n_distractors=data_handler.n_distractors)
-=======
         n_hidden=opts.sender_hidden,
-        context_game=opts.context_game,
         image = opts.images)
     _receiver = ReceiverReinforce(
         n_features=data_handler.n_features,
         linear_units=opts.receiver_hidden,
-        image=opts.images)
->>>>>>> e8f33115
+        image=opts.images,
+        n_distractors=data_handler.n_distractors)
     sender = core.RnnSenderReinforce(
         _sender,
         opts.vocab_size,
@@ -267,17 +259,9 @@
         output_dict['results']['redundancy_msg'] = redund_msg
         output_dict['results']['redundancy_smb'] = redund_smb
         output_dict['results']['redundancy_smb_adj'] = redund_smb_adj
-<<<<<<< HEAD
         output_dict['results']['topographic_rho'] = topographic_rho
         # output_dict['results']['pos_dis'] = posdis
         # output_dict['results']['bos_dis'] = bosdis
-=======
-        # output_dict['results']['redundancy_smb_adj2'] = redund_smb_adj2
-        # output_dict['results']['redundancy_smb_adj3'] = redund_smb_adj3
-        #output_dict['results']['topographic_rho'] = topographic_rho
-        output_dict['results']['pos_dis'] = posdis
-        output_dict['results']['bos_dis'] = bosdis
->>>>>>> e8f33115
         output_dict['results']['max_rep'] = maxrep
         output_dict['results']['actual_vocab_size'] = actual_vocab_size
 
@@ -298,17 +282,10 @@
         entropy_inp = f"{mi_result['entropy_inp']:.3f}"
         mi = f"{mi_result['mi_msg_inp']:.3f}"
         entropy_inp_dim = f"{[round(x, 3) for x in mi_result['entropy_inp_dim']]}"
-<<<<<<< HEAD
         mi_dim = f'{[round(x, 3) for x in mi_result["mi_msg_inp_dim"]]}'
         t_rho = f'{topographic_rho:.3f}'
         # p_dis = f'{posdis:.3f}'
         # b_dis = f'{bosdis:.3f}'
-=======
-        mi_dim = f'{[round(x, 3) for x in mi_result["mi_dim"]]}'
-        #t_rho = f'{topographic_rho:.3f}'
-        p_dis = f'{posdis:.3f}'
-        b_dis = f'{bosdis:.3f}'
->>>>>>> e8f33115
         redund_msg = f'{redund_msg:.3f}'
         redund_smb = f'{redund_smb:.3f}'
         redund_smb_adj = f'{redund_smb_adj:.3f}'
