# Copyright (c) Facebook, Inc. and its affiliates.

# This source code is licensed under the MIT license found in the
# LICENSE file in the root directory of this source tree.

from __future__ import print_function

import os
import argparse
import operator
import pathlib
import json
import time
# import math
from datetime import timedelta
from collections import defaultdict

import torch.utils.data

import egg.core as core
from egg.core.util import move_to
from egg.zoo.objects_game.features import VectorsLoader

from ancm.trainers import Trainer
from ancm.util import (
    dump_sender_receiver,
    truncate_messages,
    is_jsonable,
    CustomDataset
)
from ancm.metrics import (
    compute_mi_input_msgs,
    compute_conceptual_alignment,
    compute_max_rep,
    compute_redundancy_msg,
    compute_redundancy_smb,
    compute_redundancy_smb_adjusted,
    compute_top_sim,
    compute_posdis,
    compute_bosdis,
<<<<<<< HEAD
    compute_redundancy,
    truncate_messages,
    compute_max_rep,
    is_jsonable,
    CustomDataset
=======
>>>>>>> 85f39fc2
)
from ancm.archs import (
    SenderGS, ReceiverGS,
    loss_gs, SenderReceiverRnnGS,
    SenderReinforce, ReceiverReinforce,
    loss_reinforce, SenderReceiverRnnReinforce,
)
from ancm.callbacks import (
    CustomProgressBarLogger,
    TrainingMetricsCallback,
)


def get_params(params):
    parser = argparse.ArgumentParser()

    input_data = parser.add_mutually_exclusive_group()
    input_data.add_argument("--perceptual_dimensions", type=str, default="[4, 4, 4, 4, 4]", help="Number of features for every perceptual dimension")
    input_data.add_argument("--load_data_path", type=str, default=None, help="Path to .npz data file to load")
    parser.add_argument("--n_distractors", type=int, default=3, help="Number of distractor objects for the receiver (default: 3)")
    parser.add_argument("--train_samples", type=float, default=1e5, help="Number of tuples in training data (default: 1e5)")
    parser.add_argument("--validation_samples", type=float, default=1e3, help="Number of tuples in validation data (default: 1e4)")
    parser.add_argument("--test_samples", type=float, default=1e3, help="Number of tuples in test data (default: 1e3)")
    parser.add_argument("--data_seed", type=int, default=42, help="Seed for random creation of train, validation and test tuples (default: 42)")
    parser.add_argument("--channel", type=str, default=None, help="Communication channel type {erasure, symmetric, deletion} (default: None)")
    parser.add_argument("--error_prob", type=float, default=0., help="Probability of error per symbol (default: 0.0)")
    parser.add_argument("--no_shuffle", action="store_false", default=True, help="Do not shuffle train data before every epoch (default: False)")
    parser.add_argument("--sender_hidden", type=int, default=50, help="Size of the hidden layer of Sender (default: 50)")
    parser.add_argument("--receiver_hidden", type=int, default=50, help="Size of the hidden layer of Receiver (default: 50)")
    parser.add_argument("--sender_embedding", type=int, default=10, help="Dimensionality of the embedding hidden layer for Sender (default: 10)")
    parser.add_argument("--receiver_embedding", type=int, default=10, help="Dimensionality of the embedding hidden layer for Receiver (default: 10)")
    parser.add_argument("--sender_cell", type=str, default="rnn", help="Type of the cell used for Sender {rnn, gru, lstm} (default: rnn)")
    parser.add_argument("--receiver_cell", type=str, default="rnn", help="Type of the cell used for Receiver {rnn, gru, lstm} (default: rnn)")
    parser.add_argument("--sender_lr", type=float, default=1e-1, help="Learning rate for Sender's parameters (default: 1e-1)")
    parser.add_argument("--receiver_lr", type=float, default=1e-1, help="Learning rate for Receiver's parameters (default: 1e-1)")
    parser.add_argument("--sender_entropy_coeff", type=float, default=0.01)
    parser.add_argument("--receiver_entropy_coeff", type=float, default=0.001)
    parser.add_argument("--lr_decay", type=float, default=None, help="LR decay, 1.0 for no decay (default: no decay)")
    parser.add_argument("--length_cost", type=float, default=1e-2, help="Message length cost")
    parser.add_argument("--temperature", type=float, default=1.0, help="GS temperature for the sender (default: 1.0)")
    parser.add_argument("--mode", type=str, default="gs", help="Selects whether Reinforce or GumbelSoftmax relaxation is used for (default: gs)")
    parser.add_argument("--evaluate", action="store_true", default=False, help="Evaluate trained model on test data")
    parser.add_argument("--dump_data_folder", type=str, default='data/input_data/', help="Folder where file with dumped data will be created")
    parser.add_argument("--dump_results_folder", type=str, default='runs', help="Folder where file with dumped messages will be created")
    parser.add_argument("--filename", type=str, default=None, help="Filename (no extension)")
    parser.add_argument("--debug", action="store_true", default=False, help="Run egg/objects_game with pdb enabled")
    parser.add_argument("--simple_logging", action="store_true", default=False, help="Use console logger instead of progress bar")

    args = core.init(parser, params)
    check_args(args)
    print(args)
    return args


def check_args(args):
    args.train_samples, args.validation_samples, args.test_samples = (
        int(args.train_samples), int(args.validation_samples), int(args.test_samples))

    if args.dump_data_folder is not None:
        os.makedirs(os.path.dirname(args.dump_data_folder), exist_ok=True)

    if args.dump_results_folder is not None:
        os.makedirs(os.path.dirname(args.dump_results_folder), exist_ok=True)

    try:
        args.perceptual_dimensions = eval(args.perceptual_dimensions)
    except SyntaxError:
        print("The format of the # of perceptual dimensions param is not correct. "
              "Please change it to string representing a list of int. "
              "Correct format: '[int, ..., int]' ")
        exit(1)

    if args.debug:
        import pdb

        pdb.set_trace()

    args.n_features = len(args.perceptual_dimensions)

    args.channel = args.channel.lower() if args.channel else args.channel
    assert (
        args.channel is None
        or args.channel in ("erasure", "symmetric", "deletion", "truncation")
    ), 'The only channels implemented are "erasure", "symmetric", "deletion" and "truncation"'

    # can't set data loading and data dumping at the same time
    if args.load_data_path:
        args.dump_data_folder = None

    args.dump_results_folder = (
        pathlib.Path(args.dump_results_folder) if args.dump_results_folder is not None else None
    )

    if (not args.evaluate) and args.dump_results_folder:
        print(
            "| WARNING --dump_results_folder was set without --evaluate. Evaluation will not be performed nor any results will be dumped. Please set --evaluate"
        )


def main(params):
    opts = get_params(params)

    # device = torch.device("cuda" if opts.cuda else "cpu")
    device = torch.device("cpu")

    data_loader = VectorsLoader(
        perceptual_dimensions=opts.perceptual_dimensions,
        n_distractors=opts.n_distractors,
        batch_size=opts.batch_size,
        train_samples=opts.train_samples,
        validation_samples=opts.validation_samples,
        test_samples=opts.test_samples,
        shuffle_train_data=opts.no_shuffle,
        dump_data_folder=opts.dump_data_folder,
        load_data_path=opts.load_data_path,
        seed=opts.data_seed)

    train_data, validation_data, test_data = data_loader.get_iterators()

    data_loader.upd_cl_options(opts)

    if opts.channel == 'erasure' and opts.error_prob != 0:
        receiver_vocab_size = opts.vocab_size + 1
    else:
        receiver_vocab_size = opts.vocab_size
    if opts.mode.lower() == "gs":
        _sender = SenderGS(n_features=data_loader.n_features, n_hidden=opts.sender_hidden)
        _receiver = ReceiverGS(n_features=data_loader.n_features, linear_units=opts.receiver_hidden)
        sender = core.RnnSenderGS(
            _sender,
            opts.vocab_size,
            opts.sender_embedding,
            opts.sender_hidden,
            opts.max_len,
            opts.temperature,
            opts.sender_cell)
        receiver = core.RnnReceiverGS(
            _receiver,
            receiver_vocab_size,
            opts.receiver_embedding,
            opts.receiver_hidden,
            opts.receiver_cell)
        game = SenderReceiverRnnGS(
            sender, receiver,
            loss=loss_gs,
            vocab_size=opts.vocab_size,
            channel_type=opts.channel,
            error_prob=opts.error_prob,
            length_cost=opts.length_cost,
            device=device,
            seed=opts.random_seed)
        optimizer = torch.optim.Adam([
            {"params": game.sender.parameters(), "lr": opts.sender_lr},
            {"params": game.receiver.parameters(), "lr": opts.receiver_lr},
        ])

    elif opts.mode.lower() == "rf":
        _sender = SenderReinforce(n_features=data_loader.n_features, n_hidden=opts.sender_hidden)
        _receiver = ReceiverReinforce(n_features=data_loader.n_features, linear_units=opts.receiver_hidden)
        sender = core.RnnSenderReinforce(
            _sender,
            opts.vocab_size,
            opts.sender_embedding,
            opts.sender_hidden,
            opts.max_len,
            cell=opts.sender_cell)
        receiver = core.RnnReceiverReinforce(
            core.ReinforceWrapper(_receiver),
            receiver_vocab_size,
            opts.receiver_embedding,
            opts.receiver_hidden,
            cell=opts.receiver_cell)
        game = SenderReceiverRnnReinforce(
            sender, receiver,
            loss=loss_reinforce,
            vocab_size=opts.vocab_size,
            channel_type=opts.channel,
            error_prob=opts.error_prob,
            length_cost=opts.length_cost,
            sender_entropy_coeff=opts.sender_entropy_coeff,
            receiver_entropy_coeff=opts.receiver_entropy_coeff,
            device=device,
            seed=opts.random_seed)
        # TODO use the native egg optimizer mechanism
        optimizer = torch.optim.RMSprop([
            {"params": game.sender.parameters(), "lr": opts.sender_lr},
            {"params": game.receiver.parameters(), "lr": opts.receiver_lr},
        ])

    else:
        raise NotImplementedError(f"Unknown training mode, {opts.mode}")

    if opts.lr_decay is not None and opts.lr_decay != 1.:
        scheduler = torch.optim.lr_scheduler.LinearLR(
            optimizer, start_factor=1.,
            end_factor=opts.lr_decay,
            total_iters=opts.n_epochs)
    else:
        scheduler = None

    callbacks = [
        TrainingMetricsCallback(
            vocab_size=receiver_vocab_size,
            max_len=opts.max_len,
            channel_type=opts.channel,
            error_prob=opts.error_prob,
            sender=_sender,
            receiver=_receiver,
            dataloader=validation_data,
            device=device,
            bs=opts.batch_size),
    ]

    if opts.mode.lower() == "gs":
        callbacks.append(core.TemperatureUpdater(agent=sender, decay=0.9, minimum=0.1))

    if opts.simple_logging:
        callbacks.append(core.ConsoleLogger(as_json=True))
    else:
        callbacks.append(CustomProgressBarLogger(
            n_epochs=opts.n_epochs,
            train_data_len=len(train_data),
            test_data_len=len(validation_data),
            validation_freq=opts.validation_freq,
            dump_results_folder=opts.dump_results_folder,
            filename=opts.filename,
        ))

    trainer = Trainer(
        game=game,
        optimizer=optimizer,
        optimizer_scheduler=scheduler,
        train_data=train_data,
        validation_data=validation_data,
        callbacks=callbacks)

    t_start = time.monotonic()
    if opts.simple_logging or opts.error_prob == 0. or not opts.channel:
        trainer.train(n_epochs=opts.n_epochs, second_val=False)
    else:
        trainer.train(n_epochs=opts.n_epochs, second_val=True)
    training_time = timedelta(seconds=time.monotonic()-t_start)
    sec_per_epoch = training_time.seconds / opts.n_epochs
    minutes, seconds = divmod(sec_per_epoch, 60)

    time_total = str(training_time).split('.', maxsplit=1)[0]
    time_per_epoch = f'{int(minutes):02}:{int(seconds):02}'

    if opts.evaluate:
        output_dict = defaultdict(dict)

        # Standard evaluation – same setting as during training
<<<<<<< HEAD
        sender_inputs, messages, one_hots, receiver_inputs, receiver_outputs, labels, redundancies_per_msg = \
=======
        sender_inputs, messages, one_hots, receiver_inputs, receiver_outputs, labels = \
>>>>>>> 85f39fc2
            dump_sender_receiver(
                game, test_data, opts.mode == 'gs', apply_noise=opts.error_prob != 0,
                variable_length=True, max_len=opts.max_len, vocab_size=receiver_vocab_size,
                device=device)

        padded_messages = torch.nn.utils.rnn.pad_sequence(messages, batch_first=True)
        # to get new additional accuracy for truncated messages (where one symbol is removed)
        if opts.mode == "rf":
            new_messages, new_receiver_inputs, new_labels = truncate_messages(padded_messages, receiver_inputs, labels, opts.mode)
        elif opts.mode == "gs":
            new_messages, new_receiver_inputs, new_labels = truncate_messages(one_hots, receiver_inputs, labels, opts.mode)

        dataset = CustomDataset(new_messages, new_receiver_inputs)
        dataloader = torch.utils.data.DataLoader(dataset, batch_size=opts.batch_size, shuffle=False)

        predictions = []
<<<<<<< HEAD
        
=======

>>>>>>> 85f39fc2
        for batch in dataloader:
            batched_messages, batched_inputs = batch
            outputs = receiver(batched_messages, batched_inputs)
            if opts.mode == 'rf':
                predictions.extend(outputs[0])
            elif opts.mode == 'gs':
                batched_messages = batched_messages.argmax(
                    dim=-1
                )
                for i in range(batched_messages.size(0)):
                    eos_positions = (batched_messages[i, :] == 0).nonzero()
                    message_end = (
                        eos_positions[0].item() if eos_positions.size(0) > 0 else -1
                    )
                    assert message_end == -1 or batched_messages[i, message_end] == 0
                    predictions.append(outputs[i, message_end, ...].argmax(dim=-1).detach())
<<<<<<< HEAD
                
                
        predictions = torch.Tensor(predictions)
        new_labels = torch.Tensor((new_labels))
        compared = torch.eq(predictions, new_labels)
        accuracy2 = compared.float().mean().item()        
=======

        predictions = torch.Tensor(predictions)
        new_labels = torch.Tensor((new_labels))
        compared = torch.eq(predictions, new_labels)
        accuracy2 = compared.float().mean().item()
>>>>>>> 85f39fc2

        all_symbols = set(int(s) for m in messages for s in m.tolist())
        actual_vocab_size = len(all_symbols)

        receiver_outputs = move_to(receiver_outputs, device)
        receiver_outputs = torch.stack(receiver_outputs)
        labels = move_to(labels, device)
        labels = torch.stack(labels)

        preds = receiver_outputs.argmax(dim=1) if opts.mode.lower() == 'gs' \
            else receiver_outputs

        accuracy = torch.mean((preds == labels).float()).item()
        alignment = compute_conceptual_alignment(
            test_data, _receiver, _sender, device, opts.batch_size)
        redund_msg = compute_redundancy_msg(
            messages, opts.max_len)
        redund_smb = compute_redundancy_smb(
            messages, opts.max_len, opts.vocab_size, opts.channel, opts.error_prob)
        redund_smb_adj = compute_redundancy_smb_adjusted(
            messages, opts.max_len, opts.vocab_size, opts.channel, opts.error_prob)
        topographic_rho = compute_top_sim(sender_inputs, messages, opts.perceptual_dimensions)
        pos_dis = compute_posdis(sender_inputs, messages)
        bos_dis = compute_bosdis(sender_inputs, messages, opts.vocab_size)
<<<<<<< HEAD
        max_rep = torch.mean(compute_max_rep(messages).to(torch.float16)).item()
=======
        maxrep = torch.mean(compute_max_rep(messages).to(torch.float16)).item()
>>>>>>> 85f39fc2

        output_dict['results']['accuracy'] = accuracy
        output_dict['results']['embedding_alignment'] = alignment
        output_dict['results']['redundancy_msg'] = redund_msg
        output_dict['results']['redundancy_smb'] = redund_smb
        output_dict['results']['redundancy_smb_adj'] = redund_smb_adj
        output_dict['results']['topographic_rho'] = topographic_rho
        output_dict['results']['pos_dis'] = pos_dis
        output_dict['results']['bos_dis'] = bos_dis
        output_dict['results']['max_rep'] = maxrep
        output_dict['results']['actual_vocab_size'] = actual_vocab_size
        output_dict['results']['accuracy2'] = accuracy2

        unique_dict = {}
        for elem in sender_inputs:
            target = ""
            for dim in elem:
                target += f"{str(int(dim.item()))}-"
            target = target[:-1]
            if target not in unique_dict:
                unique_dict[target] = True

        mi_result = compute_mi_input_msgs(sender_inputs, messages)
        output_dict['results'].update(mi_result)
        entropy_msg = f"{mi_result['entropy_msg']:.3f}"
        entropy_inp = f"{mi_result['entropy_inp']:.3f}"
        mi = f"{mi_result['mi']:.3f}"
        entropy_inp_dim = f"{[round(x, 3) for x in mi_result['entropy_inp_dim']]}"
        mi_dim = f'{[round(x, 3) for x in mi_result["mi_dim"]]}'
        t_rho = f'{topographic_rho:.3f}'
        p_dis = f'{pos_dis:.3f}'
        b_dis = f'{bos_dis:.3f}'
        redund_msg = f'{redund_msg:.3f}'
        redund_smb = f'{redund_smb:.3f}'
        redund_smb_adj = f'{redund_smb_adj:.3f}'
        max_repetitions = f'{maxrep:.2f}'

        # If we applied noise during training,
        # compute results after disabling noise in the test phase as well
        if opts.error_prob != 0:
            sender_inputs_nn, messages_nn, one_hots_nn, receiver_inputs_nn, \
<<<<<<< HEAD
                receiver_outputs_nn, labels_nn, redundancies_per_msg_nn = dump_sender_receiver(
=======
                receiver_outputs_nn, labels_nn = dump_sender_receiver(
>>>>>>> 85f39fc2
                    game, test_data, opts.mode.lower() == 'gs',
                    apply_noise=False,
                    variable_length=True, max_len=opts.max_len,
                    vocab_size=opts.vocab_size, device=device)
            
            padded_messages_nn = torch.nn.utils.rnn.pad_sequence(messages, batch_first=True)

            # to get new additional accuracy for truncated messages (where one symbol is removed)
            if opts.mode == 'rf':
                new_messages_nn, new_receiver_inputs_nn, new_labels_nn = truncate_messages(padded_messages_nn, receiver_inputs_nn, labels_nn, opts.mode)
            elif opts.mode == 'gs':
                new_messages_nn, new_receiver_inputs_nn, new_labels_nn = truncate_messages(one_hots_nn, receiver_inputs_nn, labels_nn, opts.mode)
            dataset_nn = CustomDataset(new_messages_nn, new_receiver_inputs_nn)
            dataloader_nn = torch.utils.data.DataLoader(dataset_nn, batch_size=opts.batch_size, shuffle=False)

<<<<<<< HEAD
            predictions_nn = []
        
=======
            padded_messages_nn = torch.nn.utils.rnn.pad_sequence(messages, batch_first=True)

            # to get new additional accuracy for truncated messages (where one symbol is removed)
            if opts.mode == 'rf':
                new_messages_nn, new_receiver_inputs_nn, new_labels_nn = truncate_messages(padded_messages_nn, receiver_inputs_nn, labels_nn, opts.mode)
            elif opts.mode == 'gs':
                new_messages_nn, new_receiver_inputs_nn, new_labels_nn = truncate_messages(one_hots_nn, receiver_inputs_nn, labels_nn, opts.mode)
            dataset_nn = CustomDataset(new_messages_nn, new_receiver_inputs_nn)
            dataloader_nn = torch.utils.data.DataLoader(dataset_nn, batch_size=opts.batch_size, shuffle=False)

            predictions_nn = []

>>>>>>> 85f39fc2
            for batch_nn in dataloader_nn:
                batched_messages_nn, batched_inputs_nn = batch_nn
                outputs_nn = receiver(batched_messages_nn, batched_inputs_nn)
                if opts.mode.lower() == 'rf':
                    predictions_nn.extend(outputs_nn[0])
                elif opts.mode.lower() == 'gs':
<<<<<<< HEAD
                    batched_messages_nn = batched_messages_nn.argmax(
                    dim=-1)
=======
                    batched_messages_nn = batched_messages_nn.argmax(dim=-1)
>>>>>>> 85f39fc2
                    for i in range(batched_messages_nn.size(0)):
                        eos_positions = (batched_messages_nn[i, :] == 0).nonzero()
                        message_end = (
                            eos_positions[0].item() if eos_positions.size(0) > 0 else -1
                        )
                        assert message_end == -1 or batched_messages_nn[i, message_end] == 0
                        predictions_nn.append(outputs_nn[i, message_end, ...].argmax(dim=-1).detach())

            predictions_nn = torch.Tensor(predictions_nn)
            new_labels_nn = torch.Tensor((new_labels_nn))
            compared_nn = torch.eq(predictions_nn, new_labels_nn)
            accuracy2_nn = compared_nn.float().mean().item()
<<<<<<< HEAD
            
=======

>>>>>>> 85f39fc2
            receiver_outputs_nn = move_to(receiver_outputs_nn, device)
            receiver_outputs_nn = torch.stack(receiver_outputs_nn)
            labels_nn = move_to(labels_nn, device)
            labels_nn = torch.stack(labels_nn)

            preds_nn = receiver_outputs_nn.argmax(dim=1) if opts.mode.lower() == 'gs' \
                else receiver_outputs_nn
            accuracy_nn = torch.mean((preds_nn == labels_nn).float()).item()
            redund_msg_nn = compute_redundancy_msg(messages_nn, opts.max_len)
            redund_smb_nn = compute_redundancy_smb(
                messages_nn, opts.max_len, opts.vocab_size, None, 0.0)
            redund_smb_adj_nn = compute_redundancy_smb_adjusted(
                messages_nn, opts.max_len, opts.vocab_size, None, 0.0)
            top_sim_nn = compute_top_sim(sender_inputs_nn, messages_nn, opts.perceptual_dimensions)
            pos_dis_nn = compute_posdis(sender_inputs_nn, messages_nn)
            bos_dis_nn = compute_bosdis(sender_inputs_nn, messages_nn, opts.vocab_size)
            max_rep_nn = torch.mean(compute_max_rep(messages_nn).to(torch.float16)).item()

            all_symbols = set(int(s) for m in messages_nn for s in m.tolist())
            actual_vocab_size_nn = len(all_symbols)

            output_dict['results-no-noise']['accuracy'] = accuracy_nn
            output_dict['results-no-noise']['embedding_alignment'] = alignment
            output_dict['results-no-noise']['redundancy_msg'] = redund_msg_nn
            output_dict['results-no-noise']['redundancy_smb'] = redund_smb_nn
            output_dict['results-no-noise']['redundancy_smb_adj'] = redund_smb_adj_nn
            output_dict['results-no-noise']['topographic_rho'] = top_sim_nn
            output_dict['results-no-noise']['pos_dis'] = pos_dis_nn
            output_dict['results-no-noise']['bos_dis'] = bos_dis_nn
            output_dict['results-no-noise']['max_rep'] = max_rep_nn
            output_dict['results-no-noise']['actual_vocab_size'] = actual_vocab_size_nn
            output_dict['results-no-noise']['accuracy2'] = accuracy2_nn

            acc_str = f'{accuracy:.2f} / {accuracy_nn:.2f}'
            acc2_str = f'{accuracy2:.2f} / {accuracy2_nn:.2f}'
            mi_result_nn = compute_mi_input_msgs(sender_inputs_nn, messages_nn)
            output_dict['results-no-noise'].update(mi_result_nn)
            entropy_msg += f" / {mi_result_nn['entropy_msg']:.3f}"
            entropy_inp += f" / {mi_result_nn['entropy_inp']:.3f}"
            mi += f" / {mi_result_nn['mi']:.3f}"
            mi_dim_nn = f"{[round(x, 3) for x in mi_result_nn['mi_dim']]}"
            t_rho += f" / {top_sim_nn:.3f}"
            p_dis += f'/ {pos_dis_nn:.3f}'
            b_dis += f'/ {bos_dis_nn:.3f}'
            redund_msg += f' / {redund_msg_nn:.3f}'
            redund_smb += f' / {redund_smb_nn:.3f}'
            redund_smb_adj += f' / {redund_smb_adj_nn:.3f}'
            max_repetitions += f' / {max_rep_nn:.2f}'

            if not opts.simple_logging:
                print("|")
            print("|\033[1m Results (with noise / without noise)\033[0m\n|")
        else:
            acc_str = f'{accuracy:.2f}'
<<<<<<< HEAD
            if not opts.silent:
                print(f"|\n|\033[1m Results\033[0m\n|")

        if not opts.silent:
            align = 30
            print("|" + "H(msg) =".rjust(align), entropy_msg)
            print("|" + "H(target objs) =".rjust(align), entropy_inp)
            print("|" + "I(target objs; msg) =".rjust(align), mi)
            print("|\n| Separately for each object vector dimension")
            if opts.error_prob != 0:
                print("|" + "H(target objs) =".rjust(align), entropy_inp_dim)
                print("|" + "I(target objs; msg) =".rjust(align), mi_dim, "(with noise)")
                print("|" + "I(target objs; msg) =".rjust(align), mi_dim_nn, "(no noise)")
            else:
                print("|" + "H(target objs) =".rjust(align), entropy_inp_dim)
                print("|" + "I(target objs; msg) =".rjust(align), mi_dim)
            print('|')
            print("|" + "Accuracy:".rjust(align), acc_str)
            print("|" + "Accuracy2:".rjust(align), acc2_str)
            print("|")
            print("|" + "Embedding alignment:".rjust(align) + f" {alignment:.2f}")
            print("|" + "Redundancy (message level):".rjust(align), redund_msg)
            print("|" + "Redundancy (symbol level):".rjust(align), redund_smb)
            print("|" + "Max num of symbol reps:".rjust(align) + f" {max_repetitions}")
            print("|" + "Topographic rho:".rjust(align) + f" {t_rho}")
            print("|" + "PosDis:".rjust(align) + f" {p_dis}")
            print("|" + "BosDis:".rjust(align) + f" {b_dis}")
        
            
=======
            print("|\n|\033[1m Results\033[0m\n|")

        align = 40
        print("|" + "H(msg) =".rjust(align), entropy_msg)
        print("|" + "H(target objs) =".rjust(align), entropy_inp)
        print("|" + "I(target objs; msg) =".rjust(align), mi)
        print("|\n| Separately for each object vector dimension")
        if opts.error_prob != 0:
            print("|" + "H(target objs) =".rjust(align), entropy_inp_dim)
            print("|" + "I(target objs; msg) =".rjust(align), mi_dim, "(with noise)")
            print("|" + "I(target objs; msg) =".rjust(align), mi_dim_nn, "(no noise)")
        else:
            print("|" + "H(target objs) =".rjust(align), entropy_inp_dim)
            print("|" + "I(target objs; msg) =".rjust(align), mi_dim)
        print('|')
        print("|" + "Accuracy:".rjust(align), acc_str)
        print("|" + "Accuracy2:".rjust(align), acc2_str)
        print("|")
        print("|" + "Embedding alignment:".rjust(align) + f" {alignment:.2f}")
        print("|" + "Redundancy (message level):".rjust(align), redund_msg)
        print("|" + "Redundancy (symbol level):".rjust(align), redund_smb)
        print("|" + "Redundancy (symbol level, adjusted):".rjust(align), redund_smb_adj)
        print("|" + "Max num. of symbol reps.:".rjust(align) + f" {max_repetitions}")
        print("|" + "Topographic rho:".rjust(align) + f" {t_rho}")
        print("|" + "PosDis:".rjust(align) + f" {p_dis}")
        print("|" + "BosDis:".rjust(align) + f" {b_dis}")

>>>>>>> 85f39fc2
        if opts.dump_results_folder:
            opts.dump_results_folder.mkdir(exist_ok=True)

            messages_dict = {}

            msg_dict = defaultdict(int)
            for sender_input, message, receiver_input, receiver_output, label \
                    in zip(
                        sender_inputs, messages, receiver_inputs,
                        receiver_outputs, labels):
                target_vec = ','.join([str(int(x)) for x in sender_input.tolist()])
                message = ','.join([str(int(x)) for x in message.tolist()])
                candidate_vex = [','.join([str(int(x)) for x in candidate])
                                 for candidate in receiver_input.tolist()]
                message_log = {
                    'target_vec': target_vec,
                    'candidate_vex': candidate_vex,
                    'message': message}
                if opts.error_prob != 0:
                    message_log['message_no_noise'] = None
                message_log['label'] = label.item()

                m_key = f'{target_vec}#' + ';'.join(candidate_vex)
                messages_dict[m_key] = message_log
                msg_dict[message] += 1

            sorted_msgs = sorted(msg_dict.items(), key=operator.itemgetter(1), reverse=True)

            if opts.error_prob != 0.:
                msg_dict_nn = defaultdict(int)
                for sender_input, message, receiver_input, receiver_output, label \
                        in zip(
                            sender_inputs_nn, messages_nn, receiver_inputs_nn,
                            receiver_outputs_nn, labels_nn):
                    target_vec = ','.join([str(int(x)) for x in sender_input.tolist()])
                    candidate_vex = [','.join([str(int(c)) for c in candidate])
                                     for candidate in receiver_input.tolist()]
                    message = ','.join([str(int(x)) for x in message.tolist()])

                    m_key = f'{target_vec}#' + ';'.join(candidate_vex)
                    messages_dict[m_key]['message_no_noise'] = message
                    msg_dict_nn[message] += 1

                sorted_msgs_nn = sorted(msg_dict_nn.items(), key=operator.itemgetter(1), reverse=True)

            lexicon_size = str(len(msg_dict.keys())) if opts.error_prob == 0 \
                else f'{len(msg_dict.keys())} / {len(msg_dict_nn.keys())}'

            if opts.error_prob == 0 or opts.channel is None:
                print("|")
                print("|" + "Unique target objects:".rjust(align), len(unique_dict.keys()))
                print("|" + "Lexicon size:".rjust(align), lexicon_size)
                print("|" + "Vocab size:".rjust(align), f"{actual_vocab_size}/{opts.vocab_size}")
            else:
                print("|")
                print("|" + "Unique target objects:".rjust(align), len(unique_dict.keys()))
                print("|" + "Lexicon size:".rjust(align), lexicon_size)

                if receiver_vocab_size != opts.vocab_size:
                    print("|" + "Vocab size:".rjust(align), f"{actual_vocab_size}/{actual_vocab_size_nn} out of {receiver_vocab_size}/{opts.vocab_size}")
                else:
                    print("|" + "Vocab size:".rjust(align), f"{actual_vocab_size}/{opts.vocab_size}")

            output_dict['results']['unique_targets'] = len(unique_dict.keys())
            output_dict['results']['unique_msg'] = len(msg_dict.keys())
            if opts.error_prob != 0:
                output_dict['results']['unique_msg_no_noise'] = len(msg_dict_nn.keys())
            output_dict['results']['embedding_alignment'] = alignment
            output_dict['messages'] = [v for v in messages_dict.values()]
            output_dict['message_counts'] = sorted_msgs
            if opts.error_prob != 0:
                output_dict['message_counts_no_noise'] = sorted_msgs_nn
                if opts.channel == 'erasure':
                    output_dict['erased_symbol'] = opts.vocab_size
            opts_dict = {k: v for k, v in vars(opts).items() if is_jsonable(v)}
            output_dict['opts'] = opts_dict
            output_dict['training_time'] = {
                'total': time_total,
                'per_epoch': time_per_epoch}

            with open(opts.dump_results_folder / f'{opts.filename}-results.json', 'w') as f:
                json.dump(output_dict, f, indent=4)

            print(f"| Results saved to {opts.dump_results_folder / opts.filename}-results.json")

    print('| Total training time:', time_total)
    print('| Training time per epoch:', time_per_epoch)


if __name__ == "__main__":
    import sys
    main(sys.argv[1:])<|MERGE_RESOLUTION|>--- conflicted
+++ resolved
@@ -38,14 +38,6 @@
     compute_top_sim,
     compute_posdis,
     compute_bosdis,
-<<<<<<< HEAD
-    compute_redundancy,
-    truncate_messages,
-    compute_max_rep,
-    is_jsonable,
-    CustomDataset
-=======
->>>>>>> 85f39fc2
 )
 from ancm.archs import (
     SenderGS, ReceiverGS,
@@ -298,11 +290,7 @@
         output_dict = defaultdict(dict)
 
         # Standard evaluation – same setting as during training
-<<<<<<< HEAD
-        sender_inputs, messages, one_hots, receiver_inputs, receiver_outputs, labels, redundancies_per_msg = \
-=======
         sender_inputs, messages, one_hots, receiver_inputs, receiver_outputs, labels = \
->>>>>>> 85f39fc2
             dump_sender_receiver(
                 game, test_data, opts.mode == 'gs', apply_noise=opts.error_prob != 0,
                 variable_length=True, max_len=opts.max_len, vocab_size=receiver_vocab_size,
@@ -319,11 +307,7 @@
         dataloader = torch.utils.data.DataLoader(dataset, batch_size=opts.batch_size, shuffle=False)
 
         predictions = []
-<<<<<<< HEAD
-        
-=======
-
->>>>>>> 85f39fc2
+
         for batch in dataloader:
             batched_messages, batched_inputs = batch
             outputs = receiver(batched_messages, batched_inputs)
@@ -340,20 +324,11 @@
                     )
                     assert message_end == -1 or batched_messages[i, message_end] == 0
                     predictions.append(outputs[i, message_end, ...].argmax(dim=-1).detach())
-<<<<<<< HEAD
-                
-                
-        predictions = torch.Tensor(predictions)
-        new_labels = torch.Tensor((new_labels))
-        compared = torch.eq(predictions, new_labels)
-        accuracy2 = compared.float().mean().item()        
-=======
 
         predictions = torch.Tensor(predictions)
         new_labels = torch.Tensor((new_labels))
         compared = torch.eq(predictions, new_labels)
         accuracy2 = compared.float().mean().item()
->>>>>>> 85f39fc2
 
         all_symbols = set(int(s) for m in messages for s in m.tolist())
         actual_vocab_size = len(all_symbols)
@@ -378,11 +353,7 @@
         topographic_rho = compute_top_sim(sender_inputs, messages, opts.perceptual_dimensions)
         pos_dis = compute_posdis(sender_inputs, messages)
         bos_dis = compute_bosdis(sender_inputs, messages, opts.vocab_size)
-<<<<<<< HEAD
-        max_rep = torch.mean(compute_max_rep(messages).to(torch.float16)).item()
-=======
         maxrep = torch.mean(compute_max_rep(messages).to(torch.float16)).item()
->>>>>>> 85f39fc2
 
         output_dict['results']['accuracy'] = accuracy
         output_dict['results']['embedding_alignment'] = alignment
@@ -424,17 +395,14 @@
         # compute results after disabling noise in the test phase as well
         if opts.error_prob != 0:
             sender_inputs_nn, messages_nn, one_hots_nn, receiver_inputs_nn, \
-<<<<<<< HEAD
-                receiver_outputs_nn, labels_nn, redundancies_per_msg_nn = dump_sender_receiver(
-=======
                 receiver_outputs_nn, labels_nn = dump_sender_receiver(
->>>>>>> 85f39fc2
                     game, test_data, opts.mode.lower() == 'gs',
                     apply_noise=False,
                     variable_length=True, max_len=opts.max_len,
                     vocab_size=opts.vocab_size, device=device)
             
             padded_messages_nn = torch.nn.utils.rnn.pad_sequence(messages, batch_first=True)
+
 
             # to get new additional accuracy for truncated messages (where one symbol is removed)
             if opts.mode == 'rf':
@@ -444,35 +412,15 @@
             dataset_nn = CustomDataset(new_messages_nn, new_receiver_inputs_nn)
             dataloader_nn = torch.utils.data.DataLoader(dataset_nn, batch_size=opts.batch_size, shuffle=False)
 
-<<<<<<< HEAD
             predictions_nn = []
-        
-=======
-            padded_messages_nn = torch.nn.utils.rnn.pad_sequence(messages, batch_first=True)
-
-            # to get new additional accuracy for truncated messages (where one symbol is removed)
-            if opts.mode == 'rf':
-                new_messages_nn, new_receiver_inputs_nn, new_labels_nn = truncate_messages(padded_messages_nn, receiver_inputs_nn, labels_nn, opts.mode)
-            elif opts.mode == 'gs':
-                new_messages_nn, new_receiver_inputs_nn, new_labels_nn = truncate_messages(one_hots_nn, receiver_inputs_nn, labels_nn, opts.mode)
-            dataset_nn = CustomDataset(new_messages_nn, new_receiver_inputs_nn)
-            dataloader_nn = torch.utils.data.DataLoader(dataset_nn, batch_size=opts.batch_size, shuffle=False)
-
-            predictions_nn = []
-
->>>>>>> 85f39fc2
+
             for batch_nn in dataloader_nn:
                 batched_messages_nn, batched_inputs_nn = batch_nn
                 outputs_nn = receiver(batched_messages_nn, batched_inputs_nn)
                 if opts.mode.lower() == 'rf':
                     predictions_nn.extend(outputs_nn[0])
                 elif opts.mode.lower() == 'gs':
-<<<<<<< HEAD
-                    batched_messages_nn = batched_messages_nn.argmax(
-                    dim=-1)
-=======
                     batched_messages_nn = batched_messages_nn.argmax(dim=-1)
->>>>>>> 85f39fc2
                     for i in range(batched_messages_nn.size(0)):
                         eos_positions = (batched_messages_nn[i, :] == 0).nonzero()
                         message_end = (
@@ -485,11 +433,7 @@
             new_labels_nn = torch.Tensor((new_labels_nn))
             compared_nn = torch.eq(predictions_nn, new_labels_nn)
             accuracy2_nn = compared_nn.float().mean().item()
-<<<<<<< HEAD
-            
-=======
-
->>>>>>> 85f39fc2
+
             receiver_outputs_nn = move_to(receiver_outputs_nn, device)
             receiver_outputs_nn = torch.stack(receiver_outputs_nn)
             labels_nn = move_to(labels_nn, device)
@@ -544,37 +488,6 @@
             print("|\033[1m Results (with noise / without noise)\033[0m\n|")
         else:
             acc_str = f'{accuracy:.2f}'
-<<<<<<< HEAD
-            if not opts.silent:
-                print(f"|\n|\033[1m Results\033[0m\n|")
-
-        if not opts.silent:
-            align = 30
-            print("|" + "H(msg) =".rjust(align), entropy_msg)
-            print("|" + "H(target objs) =".rjust(align), entropy_inp)
-            print("|" + "I(target objs; msg) =".rjust(align), mi)
-            print("|\n| Separately for each object vector dimension")
-            if opts.error_prob != 0:
-                print("|" + "H(target objs) =".rjust(align), entropy_inp_dim)
-                print("|" + "I(target objs; msg) =".rjust(align), mi_dim, "(with noise)")
-                print("|" + "I(target objs; msg) =".rjust(align), mi_dim_nn, "(no noise)")
-            else:
-                print("|" + "H(target objs) =".rjust(align), entropy_inp_dim)
-                print("|" + "I(target objs; msg) =".rjust(align), mi_dim)
-            print('|')
-            print("|" + "Accuracy:".rjust(align), acc_str)
-            print("|" + "Accuracy2:".rjust(align), acc2_str)
-            print("|")
-            print("|" + "Embedding alignment:".rjust(align) + f" {alignment:.2f}")
-            print("|" + "Redundancy (message level):".rjust(align), redund_msg)
-            print("|" + "Redundancy (symbol level):".rjust(align), redund_smb)
-            print("|" + "Max num of symbol reps:".rjust(align) + f" {max_repetitions}")
-            print("|" + "Topographic rho:".rjust(align) + f" {t_rho}")
-            print("|" + "PosDis:".rjust(align) + f" {p_dis}")
-            print("|" + "BosDis:".rjust(align) + f" {b_dis}")
-        
-            
-=======
             print("|\n|\033[1m Results\033[0m\n|")
 
         align = 40
@@ -602,7 +515,6 @@
         print("|" + "PosDis:".rjust(align) + f" {p_dis}")
         print("|" + "BosDis:".rjust(align) + f" {b_dis}")
 
->>>>>>> 85f39fc2
         if opts.dump_results_folder:
             opts.dump_results_folder.mkdir(exist_ok=True)
 
